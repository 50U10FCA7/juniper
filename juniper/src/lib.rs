/*!

# GraphQL

[GraphQL][graphql] is a data query language developed by Facebook intended to
serve mobile and web application frontends.

*Juniper* makes it possible to write GraphQL servers in Rust that are
type-safe and blazingly fast. We also try to make declaring and resolving
GraphQL schemas as convenient as possible as Rust will allow.

Juniper does not include a web server - instead it provides building blocks to
make integration with existing servers straightforward. It optionally provides a
pre-built integration for the [Iron][iron] and [Rocket] frameworks, including
embedded [Graphiql][graphiql] for easy debugging.

* [Cargo crate](https://crates.io/crates/juniper)
* [API Reference][docsrs]
* [Book][book]: Guides and Examples


## Getting Started

The best place to get started is the [Juniper Book][book], which contains
guides with plenty of examples, covering all features of Juniper.

To get started quickly and get a feel for Juniper, check out the
[Quickstart][book_quickstart] section.

For specific information about macros, types and the Juniper api, the
[API Reference][docsrs] is the best place to look.

You can also check out [src/tests/schema.rs][test_schema_rs] to see a complex
schema including polymorphism with traits and interfaces.
For an example of web framework integration,
see the [rocket][rocket_examples] and [iron][iron_examples] examples folders.


## Features

Juniper supports the full GraphQL query language according to the
[specification][graphql_spec], including interfaces, unions, schema
introspection, and validations.
It does not, however, support the schema language.

As an exception to other GraphQL libraries for other languages, Juniper builds
non-null types by default. A field of type `Vec<Episode>` will be converted into
`[Episode!]!`. The corresponding Rust type for e.g. `[Episode]` would be
`Option<Vec<Option<Episode>>>`.

## Integrations

### Data types

Juniper has automatic integration with some very common Rust crates to make
building schemas a breeze. The types from these crates will be usable in
your Schemas automatically.

* [uuid][uuid]
* [url][url]
* [chrono][chrono]

### Web Frameworks

* [rocket][rocket]
* [iron][iron]


## API Stability

Juniper has not reached 1.0 yet, thus some API instability should be expected.

[graphql]: http://graphql.org
[graphiql]: https://github.com/graphql/graphiql
[iron]: http://ironframework.io
[graphql_spec]: http://facebook.github.io/graphql
[test_schema_rs]: https://github.com/graphql-rust/juniper/blob/master/juniper/src/tests/schema.rs
[tokio]: https://github.com/tokio-rs/tokio
[rocket_examples]: https://github.com/graphql-rust/juniper/tree/master/juniper_rocket/examples
[iron_examples]: https://github.com/graphql-rust/juniper/tree/master/juniper_iron/examples
[Rocket]: https://rocket.rs
[book]: https://graphql-rust.github.io/
[book_quickstart]: https://graphql-rust.github.io/quickstart.html
[docsrs]: https://docs.rs/juniper

[uuid]: https://crates.io/crates/uuid
[url]: https://crates.io/crates/url
[chrono]: https://crates.io/crates/chrono

*/
#![doc(html_root_url = "https://docs.rs/juniper/0.14.2")]
#![warn(missing_docs)]

#[doc(hidden)]
pub extern crate serde;

#[cfg(any(test, feature = "expose-test-schema"))]
extern crate serde_json;

#[cfg(any(test, feature = "chrono"))]
extern crate chrono;

#[cfg(any(test, feature = "url"))]
extern crate url;

#[cfg(any(test, feature = "uuid"))]
extern crate uuid;

// Depend on juniper_codegen and re-export everything in it.
// This allows users to just depend on juniper and get the derive
// functionality automatically.
pub use juniper_codegen::{
    graphql_object, graphql_union, GraphQLEnum, GraphQLInputObject, GraphQLObject,
    GraphQLScalarValue,
};
// Internal macros are not exported,
// but declared at the root to make them easier to use.
#[allow(unused_imports)]
use juniper_codegen::{
    graphql_object_internal, graphql_union_internal, GraphQLEnumInternal,
    GraphQLInputObjectInternal, GraphQLScalarValueInternal,
};

#[macro_use]
mod value;
#[macro_use]
mod macros;
mod ast;
mod executor;
mod introspection;
pub mod parser;
pub(crate) mod schema;
mod types;
mod util;
mod validation;
// This needs to be public until docs have support for private modules:
// https://github.com/rust-lang/cargo/issues/1520
pub mod http;
pub mod integrations;
// TODO: remove this alias export in 0.10. (breaking change)
pub use crate::http::graphiql;

#[cfg(all(test, not(feature = "expose-test-schema")))]
mod tests;
#[cfg(feature = "expose-test-schema")]
pub mod tests;

#[cfg(test)]
mod executor_tests;

// Needs to be public because macros use it.
pub use crate::util::to_camel_case;

use crate::{
    executor::{execute_validated_query, get_operation},
    introspection::{INTROSPECTION_QUERY, INTROSPECTION_QUERY_WITHOUT_DESCRIPTIONS},
    parser::{parse_document_source, ParseError, Spanning},
    validation::{validate_input_values, visit_all_rules, ValidatorContext},
};

pub use crate::{
    ast::{FromInputValue, InputValue, Selection, ToInputValue, Type},
    executor::{
        Applies, Context, ExecutionError, ExecutionResult, Executor, FieldError, FieldResult,
        FromContext, IntoFieldError, IntoResolvable, LookAheadArgument, LookAheadMethods,
        LookAheadSelection, LookAheadValue, Registry, Variables,
    },
    introspection::IntrospectionFormat,
    schema::{meta, model::RootNode},
    types::{
        base::{Arguments, GraphQLType, TypeKind},
        scalars::{EmptyMutation, ID},
    },
    validation::RuleError,
    value::{DefaultScalarValue, Object, ParseScalarResult, ParseScalarValue, ScalarValue, Value},
};

/// A pinned, boxed future that can be polled.
pub type BoxFuture<'a, T> = std::pin::Pin<Box<dyn std::future::Future<Output = T> + 'a + Send>>;

#[cfg(feature = "async")]
pub use crate::types::async_await::GraphQLTypeAsync;

/// An error that prevented query execution
#[derive(Debug, PartialEq)]
#[allow(missing_docs)]
pub enum GraphQLError<'a> {
    ParseError(Spanning<ParseError<'a>>),
    ValidationError(Vec<RuleError>),
    NoOperationProvided,
    MultipleOperationsProvided,
    UnknownOperationName,
    IsSubscription,
}

/// Execute a query in a provided schema
pub fn execute<'a, S, CtxT, QueryT, MutationT>(
    document_source: &'a str,
    operation_name: Option<&str>,
    root_node: &'a RootNode<QueryT, MutationT, S>,
    variables: &Variables<S>,
    context: &CtxT,
) -> Result<(Value<S>, Vec<ExecutionError<S>>), GraphQLError<'a>>
where
    S: ScalarValue,
    QueryT: GraphQLType<S, Context = CtxT>,
    MutationT: GraphQLType<S, Context = CtxT>,
{
    let document = parse_document_source(document_source, &root_node.schema)?;

    {
        let mut ctx = ValidatorContext::new(&root_node.schema, &document);
        visit_all_rules(&mut ctx, &document);

        let errors = ctx.into_errors();
        if !errors.is_empty() {
            return Err(GraphQLError::ValidationError(errors));
        }
    }

    let operation = get_operation(&document, operation_name)?;

<<<<<<< HEAD
    {
        let errors = validate_input_values(variables, operation, &root_node.schema);

        if !errors.is_empty() {
            return Err(GraphQLError::ValidationError(errors));
        }
    }

    execute_validated_query(&document, operation, root_node, variables, context)
}

/// Execute a query in a provided schema
#[cfg(feature = "async")]
pub async fn execute_async<'a, S, CtxT, QueryT, MutationT>(
    document_source: &'a str,
    operation_name: Option<&str>,
    root_node: &'a RootNode<'a, QueryT, MutationT, S>,
    variables: &Variables<S>,
    context: &CtxT,
) -> Result<(Value<S>, Vec<ExecutionError<S>>), GraphQLError<'a>>
where
    S: ScalarValue + Send + Sync,
    QueryT: GraphQLTypeAsync<S, Context = CtxT> + Send + Sync,
    QueryT::TypeInfo: Send + Sync,
    MutationT: GraphQLTypeAsync<S, Context = CtxT> + Send + Sync,
    MutationT::TypeInfo: Send + Sync,
    CtxT: Send + Sync,
{
    let document = parse_document_source(document_source, &root_node.schema)?;
    
=======
>>>>>>> 758c7967
    {
        let errors = validate_input_values(variables, operation, &root_node.schema);

        if !errors.is_empty() {
            return Err(GraphQLError::ValidationError(errors));
        }
    }

<<<<<<< HEAD
    let operation = get_operation(&document, operation_name)?;

    {
        let errors = validate_input_values(variables, operation, &root_node.schema);

        if !errors.is_empty() {
            return Err(GraphQLError::ValidationError(errors));
        }
    }

    executor::execute_validated_query_async(document, operation_name, root_node, variables, context)
        .await
=======
    execute_validated_query(&document, operation, root_node, variables, context)
>>>>>>> 758c7967
}

/// Execute the reference introspection query in the provided schema
pub fn introspect<'a, S, CtxT, QueryT, MutationT>(
    root_node: &'a RootNode<QueryT, MutationT, S>,
    context: &CtxT,
    format: IntrospectionFormat,
) -> Result<(Value<S>, Vec<ExecutionError<S>>), GraphQLError<'a>>
where
    S: ScalarValue,
    QueryT: GraphQLType<S, Context = CtxT>,
    MutationT: GraphQLType<S, Context = CtxT>,
{
    execute(
        match format {
            IntrospectionFormat::All => INTROSPECTION_QUERY,
            IntrospectionFormat::WithoutDescriptions => INTROSPECTION_QUERY_WITHOUT_DESCRIPTIONS,
        },
        None,
        root_node,
        &Variables::new(),
        context,
    )
}

impl<'a> From<Spanning<ParseError<'a>>> for GraphQLError<'a> {
    fn from(f: Spanning<ParseError<'a>>) -> GraphQLError<'a> {
        GraphQLError::ParseError(f)
    }
}<|MERGE_RESOLUTION|>--- conflicted
+++ resolved
@@ -220,7 +220,6 @@
 
     let operation = get_operation(&document, operation_name)?;
 
-<<<<<<< HEAD
     {
         let errors = validate_input_values(variables, operation, &root_node.schema);
 
@@ -251,8 +250,8 @@
 {
     let document = parse_document_source(document_source, &root_node.schema)?;
     
-=======
->>>>>>> 758c7967
+    let operation = get_operation(&document, operation_name)?;
+
     {
         let errors = validate_input_values(variables, operation, &root_node.schema);
 
@@ -261,22 +260,8 @@
         }
     }
 
-<<<<<<< HEAD
-    let operation = get_operation(&document, operation_name)?;
-
-    {
-        let errors = validate_input_values(variables, operation, &root_node.schema);
-
-        if !errors.is_empty() {
-            return Err(GraphQLError::ValidationError(errors));
-        }
-    }
-
-    executor::execute_validated_query_async(document, operation_name, root_node, variables, context)
+    executor::execute_validated_query_async(&document, operation, root_node, variables, context)
         .await
-=======
-    execute_validated_query(&document, operation, root_node, variables, context)
->>>>>>> 758c7967
 }
 
 /// Execute the reference introspection query in the provided schema
