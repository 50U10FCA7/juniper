--- conflicted
+++ resolved
@@ -442,7 +442,6 @@
         .into()
 }
 
-<<<<<<< HEAD
 /// `#[derive(GraphQLScalarValue)]` macro for deriving a [`ScalarValue`]
 /// implementation.
 ///
@@ -551,10 +550,6 @@
         .into()
 }
 
-/// In case [`GraphQLScalar`] isn't applicable because type located in other
-/// crate and you don't want to wrap it in a newtype there is
-/// `#[graphql_scalar]` macro.
-=======
 /// `#[graphql_scalar]` is interchangeable with `#[derive(`[`GraphQLScalar`]`)]`
 /// macro:
 ///
@@ -599,7 +594,6 @@
 /// [`GraphQLScalar`] isn't applicable because type located in other crate and
 /// you don't want to wrap it in a newtype. This is done by placing
 /// `#[graphql_scalar]` on a type alias.
->>>>>>> baad84b2
 ///
 /// All attributes are mirroring [`GraphQLScalar`] derive macro.
 ///
