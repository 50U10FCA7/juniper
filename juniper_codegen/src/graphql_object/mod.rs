//! Code generation for [GraphQL object][1].
//!
//! [1]: https://spec.graphql.org/June2018/#sec-Objects

pub mod attr;
pub mod derive;

use std::{any::TypeId, collections::HashSet, convert::TryInto as _, marker::PhantomData};

use proc_macro2::TokenStream;
use quote::{format_ident, quote, ToTokens};
use syn::{
    parse::{Parse, ParseStream},
    parse_quote,
    spanned::Spanned as _,
    token,
};

use crate::{
    common::{
        field, gen,
        parse::{
            attr::{err, OptionExt as _},
            GenericsExt as _, ParseBufferExt as _, TypeExt,
        },
        scalar,
    },
    util::{filter_attrs, get_doc_comment, span_container::SpanContainer, RenameRule},
};
use syn::ext::IdentExt;

/// Available arguments behind `#[graphql]` (or `#[graphql_object]`) attribute
/// when generating code for [GraphQL object][1] type.
///
/// [1]: https://spec.graphql.org/June2018/#sec-Objects
#[derive(Debug, Default)]
pub(crate) struct Attr {
    /// Explicitly specified name of this [GraphQL object][1] type.
    ///
    /// If [`None`], then Rust type name is used by default.
    ///
    /// [1]: https://spec.graphql.org/June2018/#sec-Objects
    pub(crate) name: Option<SpanContainer<String>>,

    /// Explicitly specified [description][2] of this [GraphQL object][1] type.
    ///
    /// If [`None`], then Rust doc comment is used as [description][2], if any.
    ///
    /// [1]: https://spec.graphql.org/June2018/#sec-Objects
    /// [2]: https://spec.graphql.org/June2018/#sec-Descriptions
    pub(crate) description: Option<SpanContainer<String>>,

    /// Explicitly specified type of [`Context`] to use for resolving this
    /// [GraphQL object][1] type with.
    ///
    /// If [`None`], then unit type `()` is assumed as a type of [`Context`].
    ///
    /// [`Context`]: juniper::Context
    /// [1]: https://spec.graphql.org/June2018/#sec-Objects
    pub(crate) context: Option<SpanContainer<syn::Type>>,

    /// Explicitly specified type (or type parameter with its bounds) of
    /// [`ScalarValue`] to use for resolving this [GraphQL object][1] type with.
    ///
    /// If [`None`], then generated code will be generic over any
    /// [`ScalarValue`] type, which, in turn, requires all [object][1] fields to
    /// be generic over any [`ScalarValue`] type too. That's why this type
    /// should be specified only if one of the variants implements
    /// [`GraphQLType`] in a non-generic way over [`ScalarValue`] type.
    ///
    /// [`GraphQLType`]: juniper::GraphQLType
    /// [`ScalarValue`]: juniper::ScalarValue
    /// [1]: https://spec.graphql.org/June2018/#sec-Objects
    pub(crate) scalar: Option<SpanContainer<scalar::AttrValue>>,

    /// Explicitly specified [GraphQL interfaces][2] this [GraphQL object][1]
    /// type implements.
    ///
    /// [1]: https://spec.graphql.org/June2018/#sec-Objects
    /// [2]: https://spec.graphql.org/June2018/#sec-Interfaces
    pub(crate) interfaces: HashSet<SpanContainer<syn::Type>>,

    /// Explicitly specified [`RenameRule`] for all fields of this
    /// [GraphQL object][1] type.
    ///
    /// If [`None`] then the default rule will be [`RenameRule::CamelCase`].
    ///
    /// [1]: https://spec.graphql.org/June2018/#sec-Objects
    pub(crate) rename_fields: Option<SpanContainer<RenameRule>>,

    /// Indicator whether the generated code is intended to be used only inside
    /// the [`juniper`] library.
    pub(crate) is_internal: bool,
}

impl Parse for Attr {
    fn parse(input: ParseStream<'_>) -> syn::Result<Self> {
        let mut out = Self::default();
        while !input.is_empty() {
            let ident = input.parse_any_ident()?;
            match ident.to_string().as_str() {
                "name" => {
                    input.parse::<token::Eq>()?;
                    let name = input.parse::<syn::LitStr>()?;
                    out.name
                        .replace(SpanContainer::new(
                            ident.span(),
                            Some(name.span()),
                            name.value(),
                        ))
                        .none_or_else(|_| err::dup_arg(&ident))?
                }
                "desc" | "description" => {
                    input.parse::<token::Eq>()?;
                    let desc = input.parse::<syn::LitStr>()?;
                    out.description
                        .replace(SpanContainer::new(
                            ident.span(),
                            Some(desc.span()),
                            desc.value(),
                        ))
                        .none_or_else(|_| err::dup_arg(&ident))?
                }
                "ctx" | "context" | "Context" => {
                    input.parse::<token::Eq>()?;
                    let ctx = input.parse::<syn::Type>()?;
                    out.context
                        .replace(SpanContainer::new(ident.span(), Some(ctx.span()), ctx))
                        .none_or_else(|_| err::dup_arg(&ident))?
                }
                "scalar" | "Scalar" | "ScalarValue" => {
                    input.parse::<token::Eq>()?;
                    let scl = input.parse::<scalar::AttrValue>()?;
                    out.scalar
                        .replace(SpanContainer::new(ident.span(), Some(scl.span()), scl))
                        .none_or_else(|_| err::dup_arg(&ident))?
                }
                "impl" | "implements" | "interfaces" => {
                    input.parse::<token::Eq>()?;
                    for iface in input.parse_maybe_wrapped_and_punctuated::<
                        syn::Type, token::Bracket, token::Comma,
                    >()? {
                        let iface_span = iface.span();
                        out
                            .interfaces
                            .replace(SpanContainer::new(ident.span(), Some(iface_span), iface))
                            .none_or_else(|_| err::dup_arg(iface_span))?;
                    }
                }
                "rename_all" => {
                    input.parse::<token::Eq>()?;
                    let val = input.parse::<syn::LitStr>()?;
                    out.rename_fields
                        .replace(SpanContainer::new(
                            ident.span(),
                            Some(val.span()),
                            val.try_into()?,
                        ))
                        .none_or_else(|_| err::dup_arg(&ident))?;
                }
                "internal" => {
                    out.is_internal = true;
                }
                name => {
                    return Err(err::unknown_arg(&ident, name));
                }
            }
            input.try_parse::<token::Comma>()?;
        }
        Ok(out)
    }
}

impl Attr {
    /// Tries to merge two [`Attr`]s into a single one, reporting about
    /// duplicates, if any.
    fn try_merge(self, mut another: Self) -> syn::Result<Self> {
        Ok(Self {
            name: try_merge_opt!(name: self, another),
            description: try_merge_opt!(description: self, another),
            context: try_merge_opt!(context: self, another),
            scalar: try_merge_opt!(scalar: self, another),
            interfaces: try_merge_hashset!(interfaces: self, another => span_joined),
            rename_fields: try_merge_opt!(rename_fields: self, another),
            is_internal: self.is_internal || another.is_internal,
        })
    }

    /// Parses [`Attr`] from the given multiple `name`d [`syn::Attribute`]s
    /// placed on a struct or impl block definition.
    pub(crate) fn from_attrs(name: &str, attrs: &[syn::Attribute]) -> syn::Result<Self> {
        let mut attr = filter_attrs(name, attrs)
            .map(|attr| attr.parse_args())
            .try_fold(Self::default(), |prev, curr| prev.try_merge(curr?))?;

        if attr.description.is_none() {
            attr.description = get_doc_comment(attrs);
        }

        Ok(attr)
    }
}

/// Definition of [GraphQL object][1] for code generation.
///
/// [1]: https://spec.graphql.org/June2018/#sec-Objects
#[derive(Debug)]
pub(crate) struct Definition<Operation: ?Sized> {
    /// Name of this [GraphQL object][1] in GraphQL schema.
    ///
    /// [1]: https://spec.graphql.org/June2018/#sec-Objects
    pub(crate) name: String,

    /// Rust type that this [GraphQL object][1] is represented with.
    ///
    /// It should contain all its generics, if any.
    ///
    /// [1]: https://spec.graphql.org/June2018/#sec-Objects
    pub(crate) ty: syn::Type,

    /// Generics of the Rust type that this [GraphQL object][1] is implemented
    /// for.
    ///
    /// [1]: https://spec.graphql.org/June2018/#sec-Objects
    pub(crate) generics: syn::Generics,

    /// Description of this [GraphQL object][1] to put into GraphQL schema.
    ///
    /// [1]: https://spec.graphql.org/June2018/#sec-Objects
    pub(crate) description: Option<String>,

    /// Rust type of [`Context`] to generate [`GraphQLType`] implementation with
    /// for this [GraphQL object][1].
    ///
    /// [`GraphQLType`]: juniper::GraphQLType
    /// [`Context`]: juniper::Context
    /// [1]: https://spec.graphql.org/June2018/#sec-Objects
    pub(crate) context: syn::Type,

    /// [`ScalarValue`] parametrization to generate [`GraphQLType`]
    /// implementation with for this [GraphQL object][1].
    ///
    /// [`GraphQLType`]: juniper::GraphQLType
    /// [`ScalarValue`]: juniper::ScalarValue
    /// [1]: https://spec.graphql.org/June2018/#sec-Objects
    pub(crate) scalar: scalar::Type,

    /// Defined [GraphQL fields][2] of this [GraphQL object][1].
    ///
    /// [1]: https://spec.graphql.org/June2018/#sec-Objects
    /// [2]: https://spec.graphql.org/June2018/#sec-Language.Fields
    pub(crate) fields: Vec<field::Definition>,

    /// [GraphQL interfaces][2] implemented by this [GraphQL object][1].
    ///
    /// [1]: https://spec.graphql.org/June2018/#sec-Objects
    /// [2]: https://spec.graphql.org/June2018/#sec-Interfaces
    pub(crate) interfaces: HashSet<syn::Type>,

    /// [GraphQL operation][1] this [`Definition`] should generate code for.
    ///
    /// Either [GraphQL query][2] or [GraphQL subscription][3].
    ///
    /// [1]: https://spec.graphql.org/June2018/#sec-Language.Operations
    /// [2]: https://spec.graphql.org/June2018/#sec-Query
    /// [3]: https://spec.graphql.org/June2018/#sec-Subscription
    pub(crate) _operation: PhantomData<Box<Operation>>,
}

impl<Operation: ?Sized + 'static> Definition<Operation> {
    /// Returns prepared [`syn::Generics::split_for_impl`] for [`GraphQLType`]
    /// trait (and similar) implementation of this [GraphQL object][1].
    ///
    /// If `for_async` is `true`, then additional predicates are added to suit
    /// the [`GraphQLAsyncValue`] trait (and similar) requirements.
    ///
    /// [`GraphQLAsyncValue`]: juniper::GraphQLAsyncValue
    /// [`GraphQLType`]: juniper::GraphQLType
    /// [1]: https://spec.graphql.org/June2018/#sec-Objects
    #[must_use]
    pub(crate) fn impl_generics(&self, for_async: bool) -> (TokenStream, Option<syn::WhereClause>) {
        let mut generics = self.generics.clone();

        let scalar = &self.scalar;
        if scalar.is_implicit_generic() {
            generics.params.push(parse_quote! { #scalar });
        }
        if scalar.is_generic() {
            generics
                .make_where_clause()
                .predicates
                .push(parse_quote! { #scalar: ::juniper::ScalarValue });
        }
        if let Some(bound) = scalar.bounds() {
            generics.make_where_clause().predicates.push(bound);
        }

        if for_async {
            let self_ty = if self.generics.lifetimes().next().is_some() {
                let mut lifetimes = vec![];

                // Modify lifetime names to omit "lifetime name `'a` shadows a
                // lifetime name that is already in scope" error.
                let mut ty = self.ty.clone();
                ty.lifetimes_iter_mut(&mut |lt| {
                    let ident = lt.ident.unraw();
                    lt.ident = format_ident!("__fa__{}", ident);
                    lifetimes.push(lt.clone());
                });

                quote! { for<#( #lifetimes ),*> #ty }
            } else {
                quote! { Self }
            };
            generics
                .make_where_clause()
                .predicates
                .push(parse_quote! { #self_ty: Sync });

            if scalar.is_generic() {
                generics
                    .make_where_clause()
                    .predicates
                    .push(parse_quote! { #scalar: Send + Sync });
            }
        }

        let (impl_generics, _, where_clause) = generics.split_for_impl();
        (quote! { #impl_generics }, where_clause.cloned())
    }

    /// Returns generated code implementing [`marker::IsOutputType`] trait for
    /// this [GraphQL object][1].
    ///
    /// [`marker::IsOutputType`]: juniper::marker::IsOutputType
    /// [1]: https://spec.graphql.org/June2018/#sec-Objects
    #[must_use]
    pub(crate) fn impl_output_type_tokens(&self) -> TokenStream {
        let scalar = &self.scalar;

        let (impl_generics, where_clause) = self.impl_generics(false);
        let ty = &self.ty;

        let coerce_result = TypeId::of::<Operation>() != TypeId::of::<Query>();
        let fields_marks = self
            .fields
            .iter()
            .map(|f| f.method_mark_tokens(coerce_result, scalar));

        let interface_tys = self.interfaces.iter();

        quote! {
            #[automatically_derived]
            impl#impl_generics ::juniper::marker::IsOutputType<#scalar> for #ty #where_clause
            {
                fn mark() {
                    #( #fields_marks )*
                    #( <#interface_tys as ::juniper::marker::IsOutputType<#scalar>>::mark(); )*
                }
            }
        }
    }

    /// Returns generated code implementing [`BaseType`], [`BaseSubTypes`],
    /// [`WrappedType`] and [`Fields`] traits for this [GraphQL object][1].
    ///
<<<<<<< HEAD
    /// [`BaseSubTypes`]: juniper::macros::reflection::BaseSubTypes
    /// [`BaseType`]: juniper::macros::reflection::BaseType
    /// [`Fields`]: juniper::macros::reflection::Fields
    /// [`WrappedType`]: juniper::macros::reflection::WrappedType
    /// [1]: https://spec.graphql.org/June2018/#sec-Objects
    #[must_use]
    pub(crate) fn impl_traits_for_reflection_tokens(&self) -> TokenStream {
=======
    /// [`BaseSubTypes`]: juniper::macros::reflect::BaseSubTypes
    /// [`BaseType`]: juniper::macros::reflect::BaseType
    /// [`Fields`]: juniper::macros::reflect::Fields
    /// [`WrappedType`]: juniper::macros::reflect::WrappedType
    /// [1]: https://spec.graphql.org/June2018/#sec-Objects
    #[must_use]
    pub(crate) fn impl_reflection_traits_tokens(&self) -> TokenStream {
>>>>>>> 17d474ed
        let scalar = &self.scalar;
        let name = &self.name;
        let (impl_generics, where_clause) = self.impl_generics(false);
        let ty = &self.ty;
        let fields = self.fields.iter().map(|f| &f.name);
        let interfaces = self.interfaces.iter();

        quote! {
            #[automatically_derived]
<<<<<<< HEAD
            impl#impl_generics ::juniper::macros::reflection::BaseType<#scalar>
                for #ty
                #where_clause
            {
                const NAME: ::juniper::macros::reflection::Type = #name;
            }

            #[automatically_derived]
            impl#impl_generics ::juniper::macros::reflection::BaseSubTypes<#scalar>
                for #ty
                #where_clause
            {
                const NAMES: ::juniper::macros::reflection::Types =
                    &[<Self as ::juniper::macros::reflection::BaseType<#scalar>>::NAME];
            }

            #[automatically_derived]
            impl#impl_generics ::juniper::macros::reflection::Implements<#scalar>
                for #ty
                #where_clause
            {
                const NAMES: ::juniper::macros::reflection::Types =
                    &[#(<#interfaces as ::juniper::macros::reflection::BaseType<#scalar>>::NAME),*];
            }

            #[automatically_derived]
            impl#impl_generics ::juniper::macros::reflection::WrappedType<#scalar>
                for #ty
                #where_clause
            {
                const VALUE: ::juniper::macros::reflection::WrappedValue = 1;
            }

            #[automatically_derived]
            impl#impl_generics ::juniper::macros::reflection::Fields<#scalar>
                for #ty
                #where_clause
            {
                const NAMES: ::juniper::macros::reflection::Names = &[#(#fields),*];
=======
            impl#impl_generics ::juniper::macros::reflect::BaseType<#scalar>
                for #ty
                #where_clause
            {
                const NAME: ::juniper::macros::reflect::Type = #name;
            }

            #[automatically_derived]
            impl#impl_generics ::juniper::macros::reflect::BaseSubTypes<#scalar>
                for #ty
                #where_clause
            {
                const NAMES: ::juniper::macros::reflect::Types =
                    &[<Self as ::juniper::macros::reflect::BaseType<#scalar>>::NAME];
            }

            #[automatically_derived]
            impl#impl_generics ::juniper::macros::reflect::Implements<#scalar>
                for #ty
                #where_clause
            {
                const NAMES: ::juniper::macros::reflect::Types =
                    &[#(<#interfaces as ::juniper::macros::reflect::BaseType<#scalar>>::NAME),*];
            }

            #[automatically_derived]
            impl#impl_generics ::juniper::macros::reflect::WrappedType<#scalar>
                for #ty
                #where_clause
            {
                const VALUE: ::juniper::macros::reflect::WrappedValue = 1;
            }

            #[automatically_derived]
            impl#impl_generics ::juniper::macros::reflect::Fields<#scalar>
                for #ty
                #where_clause
            {
                const NAMES: ::juniper::macros::reflect::Names = &[#(#fields),*];
>>>>>>> 17d474ed
            }
        }
    }

    /// Returns generated code implementing [`GraphQLType`] trait for this
    /// [GraphQL object][1].
    ///
    /// [`GraphQLType`]: juniper::GraphQLType
    /// [1]: https://spec.graphql.org/June2018/#sec-Objects
    #[must_use]
    pub(crate) fn impl_graphql_type_tokens(&self) -> TokenStream {
        let scalar = &self.scalar;

        let (impl_generics, where_clause) = self.impl_generics(false);
        let ty = &self.ty;

        let name = &self.name;
        let description = self
            .description
            .as_ref()
            .map(|desc| quote! { .description(#desc) });

        let extract_stream_type = TypeId::of::<Operation>() != TypeId::of::<Query>();
        let fields_meta = self
            .fields
            .iter()
            .map(|f| f.method_meta_tokens(extract_stream_type.then(|| scalar)));

        // Sorting is required to preserve/guarantee the order of interfaces registered in schema.
        let mut interface_tys: Vec<_> = self.interfaces.iter().collect();
        interface_tys.sort_unstable_by(|a, b| {
            let (a, b) = (quote!(#a).to_string(), quote!(#b).to_string());
            a.cmp(&b)
        });
        let interfaces = (!interface_tys.is_empty()).then(|| {
            quote! {
                .interfaces(&[
                    #( registry.get_type::<#interface_tys>(info), )*
                ])
            }
        });

        quote! {
            #[automatically_derived]
            impl#impl_generics ::juniper::GraphQLType<#scalar> for #ty #where_clause
            {
                fn name(_ : &Self::TypeInfo) -> Option<&'static str> {
                    Some(#name)
                }

                fn meta<'r>(
                    info: &Self::TypeInfo,
                    registry: &mut ::juniper::Registry<'r, #scalar>
                ) -> ::juniper::meta::MetaType<'r, #scalar>
                where #scalar: 'r,
                {
                    let fields = [
                        #( #fields_meta, )*
                    ];
                    registry.build_object_type::<#ty>(info, &fields)
                        #description
                        #interfaces
                        .into_meta()
                }
            }
        }
    }
}

/// [GraphQL query operation][2] of the [`Definition`] to generate code for.
///
/// [2]: https://spec.graphql.org/June2018/#sec-Query
struct Query;

impl ToTokens for Definition<Query> {
    fn to_tokens(&self, into: &mut TokenStream) {
        self.impl_graphql_object_tokens().to_tokens(into);
        self.impl_output_type_tokens().to_tokens(into);
        self.impl_graphql_type_tokens().to_tokens(into);
        self.impl_graphql_value_tokens().to_tokens(into);
        self.impl_graphql_value_async_tokens().to_tokens(into);
        self.impl_as_dyn_graphql_value_tokens().to_tokens(into);
<<<<<<< HEAD
        self.impl_traits_for_reflection_tokens().to_tokens(into);
=======
        self.impl_reflection_traits_tokens().to_tokens(into);
>>>>>>> 17d474ed
        self.impl_field_meta_tokens().to_tokens(into);
        self.impl_field_tokens().to_tokens(into);
        self.impl_async_field_tokens().to_tokens(into);
    }
}

impl Definition<Query> {
    /// Returns generated code implementing [`GraphQLObject`] trait for this
    /// [GraphQL object][1].
    ///
    /// [`GraphQLObject`]: juniper::GraphQLObject
    /// [1]: https://spec.graphql.org/June2018/#sec-Objects
    #[must_use]
    fn impl_graphql_object_tokens(&self) -> TokenStream {
        let scalar = &self.scalar;
        let const_scalar = self.scalar.default_ty();

        let (impl_generics, where_clause) = self.impl_generics(false);
        let ty = &self.ty;

        let interface_tys = self.interfaces.iter();

        let generics = {
            let mut generics = self.generics.clone();
            if scalar.is_implicit_generic() {
<<<<<<< HEAD
                generics.params.push(parse_quote!(#scalar))
=======
                generics.params.push(parse_quote! { #scalar })
>>>>>>> 17d474ed
            }
            generics
        };
        let const_interface_tys = interface_tys.clone().cloned().map(|mut ty| {
            generics.replace_type_with_defaults(&mut ty);
            ty
        });

        // TODO: Make it work by repeating `sa::assert_type_ne_all!` expansion,
        //       but considering generics.
        //let interface_tys: Vec<_> = self.interfaces.iter().collect();
        //let all_interfaces_unique = (interface_tys.len() > 1).then(|| {
        //    quote! { ::juniper::sa::assert_type_ne_all!(#( #interface_tys ),*); }
        //});

        quote! {
            #[automatically_derived]
            impl#impl_generics ::juniper::marker::GraphQLObject<#scalar> for #ty #where_clause
            {
                fn mark() {
                    #( <#interface_tys as ::juniper::marker::GraphQLInterface<#scalar>>::mark(); )*
                    ::juniper::assert_implemented_for!(
                        #const_scalar, #ty, #(#const_interface_tys),*
                    );
                }
            }
        }
    }

    /// Returns generated code implementing [`FieldMeta`] traits for each field
    /// of this [GraphQL object][1].
    ///
    /// [`FieldMeta`]: juniper::FieldMeta
    /// [1]: https://spec.graphql.org/June2018/#sec-Objects
    #[must_use]
    fn impl_field_meta_tokens(&self) -> TokenStream {
        let impl_ty = &self.ty;
        let scalar = &self.scalar;
        let context = &self.context;
        let (impl_generics, where_clause) = self.impl_generics(false);

        self.fields
            .iter()
            .map(|field| {
                let (name, ty) = (&field.name, field.ty.clone());

                let arguments = field
                    .arguments
                    .as_ref()
                    .iter()
                    .flat_map(|vec| vec.iter())
                    .filter_map(|arg| match arg {
                        field::MethodArgument::Regular(arg) => {
                            let (name, ty) = (&arg.name, &arg.ty);
<<<<<<< HEAD

                            Some(quote! {(
                                #name,
                                <#ty as ::juniper::macros::reflection::BaseType<#scalar>>::NAME,
                                <#ty as ::juniper::macros::reflection::WrappedType<#scalar>>::VALUE,
=======
                            Some(quote! {(
                                #name,
                                <#ty as ::juniper::macros::reflect::BaseType<#scalar>>::NAME,
                                <#ty as ::juniper::macros::reflect::WrappedType<#scalar>>::VALUE,
>>>>>>> 17d474ed
                            )})
                        }
                        field::MethodArgument::Executor | field::MethodArgument::Context(_) => None,
                    })
                    .collect::<Vec<_>>();

                quote! {
                    #[allow(deprecated, non_snake_case)]
                    #[automatically_derived]
<<<<<<< HEAD
                    impl #impl_generics ::juniper::macros::reflection::FieldMeta<
                        #scalar,
                        { ::juniper::macros::reflection::fnv1a128(#name) }
                    > for #impl_ty
                        #where_clause
                    {
                        type Context = #context;
                        type TypeInfo = ();
                        const TYPE: ::juniper::macros::reflection::Type =
                            <#ty as ::juniper::macros::reflection::BaseType<#scalar>>::NAME;
                        const SUB_TYPES: ::juniper::macros::reflection::Types =
                            <#ty as ::juniper::macros::reflection::BaseSubTypes<#scalar>>::NAMES;
                        const WRAPPED_VALUE: juniper::macros::reflection::WrappedValue =
                            <#ty as ::juniper::macros::reflection::WrappedType<#scalar>>::VALUE;
                        const ARGUMENTS: &'static [(
                            ::juniper::macros::reflection::Name,
                            ::juniper::macros::reflection::Type,
                            ::juniper::macros::reflection::WrappedValue,
=======
                    impl #impl_generics ::juniper::macros::reflect::FieldMeta<
                        #scalar,
                        { ::juniper::macros::reflect::fnv1a128(#name) }
                    > for #impl_ty #where_clause {
                        type Context = #context;
                        type TypeInfo = ();
                        const TYPE: ::juniper::macros::reflect::Type =
                            <#ty as ::juniper::macros::reflect::BaseType<#scalar>>::NAME;
                        const SUB_TYPES: ::juniper::macros::reflect::Types =
                            <#ty as ::juniper::macros::reflect::BaseSubTypes<#scalar>>::NAMES;
                        const WRAPPED_VALUE: juniper::macros::reflect::WrappedValue =
                            <#ty as ::juniper::macros::reflect::WrappedType<#scalar>>::VALUE;
                        const ARGUMENTS: &'static [(
                            ::juniper::macros::reflect::Name,
                            ::juniper::macros::reflect::Type,
                            ::juniper::macros::reflect::WrappedValue,
>>>>>>> 17d474ed
                        )] = &[#(#arguments,)*];
                    }
                }
            })
            .collect()
    }

    /// Returns generated code implementing [`Field`] trait for each field of
    /// this [GraphQL object][1].
    ///
    /// [`Field`]: juniper::Field
    /// [1]: https://spec.graphql.org/June2018/#sec-Objects
    #[must_use]
    fn impl_field_tokens(&self) -> TokenStream {
        let (impl_ty, scalar) = (&self.ty, &self.scalar);
        let (impl_generics, where_clause) = self.impl_generics(false);

        self.fields
            .iter()
            .map(|field| {
                let (name, mut res_ty, ident) = (&field.name, field.ty.clone(), &field.ident);

                let resolve = if field.is_async {
                    quote! {
                        ::std::panic!(
                             "Tried to resolve async field `{}` on type `{}` with a sync resolver",
                             #name,
<<<<<<< HEAD
                             <Self as ::juniper::macros::reflection::BaseType<#scalar>>::NAME,
=======
                             <Self as ::juniper::macros::reflect::BaseType<#scalar>>::NAME,
>>>>>>> 17d474ed
                         );
                    }
                } else {
                    let res = if field.is_method() {
                        let args = field
                            .arguments
                            .as_ref()
                            .unwrap()
                            .iter()
                            .map(|arg| arg.method_resolve_field_tokens(scalar, false));

                        let rcv = field.has_receiver.then(|| {
                            quote! { self, }
                        });

                        quote! { Self::#ident(#rcv #( #args ),*) }
                    } else {
                        res_ty = parse_quote! { _ };
                        quote! { &self.#ident }
                    };

                    let resolving_code = gen::sync_resolving_code();

                    quote! {
                        let res: #res_ty = #res;
                        #resolving_code
                    }
                };

                quote! {
                    #[allow(deprecated, non_snake_case)]
                    #[automatically_derived]
<<<<<<< HEAD
                    impl #impl_generics ::juniper::macros::reflection::Field<
                        #scalar,
                        { ::juniper::macros::reflection::fnv1a128(#name) }
=======
                    impl #impl_generics ::juniper::macros::reflect::Field<
                        #scalar,
                        { ::juniper::macros::reflect::fnv1a128(#name) }
>>>>>>> 17d474ed
                    > for #impl_ty
                        #where_clause
                    {
                        fn call(
                            &self,
                            info: &Self::TypeInfo,
                            args: &::juniper::Arguments<#scalar>,
                            executor: &::juniper::Executor<Self::Context, #scalar>,
                        ) -> ::juniper::ExecutionResult<#scalar> {
                            #resolve
                        }
                    }
                }
            })
            .collect()
    }

    /// Returns generated code implementing [`AsyncField`] trait for each field
    /// of this [GraphQL object][1].
    ///
    /// [`AsyncField`]: juniper::AsyncField
    /// [1]: https://spec.graphql.org/June2018/#sec-Objects
    #[must_use]
    fn impl_async_field_tokens(&self) -> TokenStream {
        let (impl_ty, scalar) = (&self.ty, &self.scalar);
        let (impl_generics, where_clause) = self.impl_generics(true);

        self.fields
            .iter()
            .map(|field| {
                let (name, mut res_ty, ident) = (&field.name, field.ty.clone(), &field.ident);

                let mut res = if field.is_method() {
                    let args = field
                        .arguments
                        .as_ref()
                        .unwrap()
                        .iter()
                        .map(|arg| arg.method_resolve_field_tokens(scalar, true));

                    let rcv = field.has_receiver.then(|| {
                        quote! { self, }
                    });

                    quote! { Self::#ident(#rcv #( #args ),*) }
                } else {
                    res_ty = parse_quote! { _ };
                    quote! { &self.#ident }
                };
                if !field.is_async {
                    res = quote! { ::juniper::futures::future::ready(#res) };
                }

                let resolving_code = gen::async_resolving_code(Some(&res_ty));

                quote! {
                    #[allow(deprecated, non_snake_case)]
                    #[automatically_derived]
<<<<<<< HEAD
                    impl #impl_generics ::juniper::macros::reflection::AsyncField<
                        #scalar,
                        { ::juniper::macros::reflection::fnv1a128(#name) }
=======
                    impl #impl_generics ::juniper::macros::reflect::AsyncField<
                        #scalar,
                        { ::juniper::macros::reflect::fnv1a128(#name) }
>>>>>>> 17d474ed
                    > for #impl_ty
                        #where_clause
                    {
                        fn call<'b>(
                            &'b self,
                            info: &'b Self::TypeInfo,
                            args: &'b ::juniper::Arguments<#scalar>,
                            executor: &'b ::juniper::Executor<Self::Context, #scalar>,
                        ) -> ::juniper::BoxFuture<'b, ::juniper::ExecutionResult<#scalar>> {
                            let fut = #res;
                            #resolving_code
                        }
                    }
                }
            })
            .collect()
    }

    /// Returns generated code implementing [`GraphQLValue`] trait for this
    /// [GraphQL object][1].
    ///
    /// [`GraphQLValue`]: juniper::GraphQLValue
    /// [1]: https://spec.graphql.org/June2018/#sec-Objects
    #[must_use]
    fn impl_graphql_value_tokens(&self) -> TokenStream {
        let scalar = &self.scalar;
        let context = &self.context;

        let (impl_generics, where_clause) = self.impl_generics(false);
        let ty = &self.ty;
        let ty_name = ty.to_token_stream().to_string();

        let name = &self.name;

        let fields_resolvers = self.fields.iter().map(|f| {
            let name = &f.name;
            quote! {
                #name => {
<<<<<<< HEAD
                    ::juniper::macros::reflection::Field::<
                        #scalar,
                        { ::juniper::macros::reflection::fnv1a128(#name) }
=======
                    ::juniper::macros::reflect::Field::<
                        #scalar,
                        { ::juniper::macros::reflect::fnv1a128(#name) }
>>>>>>> 17d474ed
                    >::call(self, info, args, executor)
                }
            }
        });

        let no_field_err =
            field::Definition::method_resolve_field_err_no_field_tokens(scalar, &ty_name);

        quote! {
            #[allow(deprecated)]
            #[automatically_derived]
            impl#impl_generics ::juniper::GraphQLValue<#scalar> for #ty #where_clause
            {
                type Context = #context;
                type TypeInfo = ();

                fn type_name<'__i>(&self, info: &'__i Self::TypeInfo) -> Option<&'__i str> {
                    <Self as ::juniper::GraphQLType<#scalar>>::name(info)
                }

                fn resolve_field(
                    &self,
                    info: &Self::TypeInfo,
                    field: &str,
                    args: &::juniper::Arguments<#scalar>,
                    executor: &::juniper::Executor<Self::Context, #scalar>,
                ) -> ::juniper::ExecutionResult<#scalar> {
                    match field {
                        #( #fields_resolvers )*
                        _ => #no_field_err,
                    }
                }

                fn concrete_type_name(
                    &self,
                    _: &Self::Context,
                    _: &Self::TypeInfo,
                ) -> String {
                    #name.to_string()
                }
            }
        }
    }

    /// Returns generated code implementing [`GraphQLValueAsync`] trait for this
    /// [GraphQL object][1].
    ///
    /// [`GraphQLValueAsync`]: juniper::GraphQLValueAsync
    /// [1]: https://spec.graphql.org/June2018/#sec-Objects
    #[must_use]
    fn impl_graphql_value_async_tokens(&self) -> TokenStream {
        let scalar = &self.scalar;

        let (impl_generics, where_clause) = self.impl_generics(true);
        let ty = &self.ty;
        let ty_name = ty.to_token_stream().to_string();

        let fields_resolvers = self.fields.iter().map(|f| {
            let name = &f.name;
            quote! {
                #name => {
<<<<<<< HEAD
                    ::juniper::macros::reflection::AsyncField::<
                        #scalar,
                        { ::juniper::macros::reflection::fnv1a128(#name) }
=======
                    ::juniper::macros::reflect::AsyncField::<
                        #scalar,
                        { ::juniper::macros::reflect::fnv1a128(#name) }
>>>>>>> 17d474ed
                    >::call(self, info, args, executor)
                }
            }
        });

        let no_field_err =
            field::Definition::method_resolve_field_err_no_field_tokens(scalar, &ty_name);

        quote! {
            #[allow(deprecated, non_snake_case)]
            #[automatically_derived]
            impl#impl_generics ::juniper::GraphQLValueAsync<#scalar> for #ty #where_clause
            {
                fn resolve_field_async<'b>(
                    &'b self,
                    info: &'b Self::TypeInfo,
                    field: &'b str,
                    args: &'b ::juniper::Arguments<#scalar>,
                    executor: &'b ::juniper::Executor<Self::Context, #scalar>,
                ) -> ::juniper::BoxFuture<'b, ::juniper::ExecutionResult<#scalar>> {
                    match field {
                        #( #fields_resolvers )*
                        _ => Box::pin(async move { #no_field_err }),
                    }
                }
            }
        }
    }

    /// Returns generated code implementing [`AsDynGraphQLValue`] trait for this
    /// [GraphQL object][1].
    ///
    /// [`AsDynGraphQLValue`]: juniper::AsDynGraphQLValue
    /// [1]: https://spec.graphql.org/June2018/#sec-Objects
    #[must_use]
    fn impl_as_dyn_graphql_value_tokens(&self) -> Option<TokenStream> {
        if self.interfaces.is_empty() {
            return None;
        }

        let scalar = &self.scalar;

        let (impl_generics, where_clause) = self.impl_generics(true);
        let ty = &self.ty;

        Some(quote! {
            #[allow(non_snake_case)]
            #[automatically_derived]
            impl#impl_generics ::juniper::AsDynGraphQLValue<#scalar> for #ty #where_clause
            {
                type Context = <Self as ::juniper::GraphQLValue<#scalar>>::Context;
                type TypeInfo = <Self as ::juniper::GraphQLValue<#scalar>>::TypeInfo;

                fn as_dyn_graphql_value(
                    &self,
                ) -> &::juniper::DynGraphQLValue<#scalar, Self::Context, Self::TypeInfo> {
                    self
                }

                fn as_dyn_graphql_value_async(
                    &self,
                ) -> &::juniper::DynGraphQLValueAsync<#scalar, Self::Context, Self::TypeInfo> {
                    self
                }
            }
        })
    }
}<|MERGE_RESOLUTION|>--- conflicted
+++ resolved
@@ -364,15 +364,6 @@
     /// Returns generated code implementing [`BaseType`], [`BaseSubTypes`],
     /// [`WrappedType`] and [`Fields`] traits for this [GraphQL object][1].
     ///
-<<<<<<< HEAD
-    /// [`BaseSubTypes`]: juniper::macros::reflection::BaseSubTypes
-    /// [`BaseType`]: juniper::macros::reflection::BaseType
-    /// [`Fields`]: juniper::macros::reflection::Fields
-    /// [`WrappedType`]: juniper::macros::reflection::WrappedType
-    /// [1]: https://spec.graphql.org/June2018/#sec-Objects
-    #[must_use]
-    pub(crate) fn impl_traits_for_reflection_tokens(&self) -> TokenStream {
-=======
     /// [`BaseSubTypes`]: juniper::macros::reflect::BaseSubTypes
     /// [`BaseType`]: juniper::macros::reflect::BaseType
     /// [`Fields`]: juniper::macros::reflect::Fields
@@ -380,7 +371,6 @@
     /// [1]: https://spec.graphql.org/June2018/#sec-Objects
     #[must_use]
     pub(crate) fn impl_reflection_traits_tokens(&self) -> TokenStream {
->>>>>>> 17d474ed
         let scalar = &self.scalar;
         let name = &self.name;
         let (impl_generics, where_clause) = self.impl_generics(false);
@@ -390,47 +380,6 @@
 
         quote! {
             #[automatically_derived]
-<<<<<<< HEAD
-            impl#impl_generics ::juniper::macros::reflection::BaseType<#scalar>
-                for #ty
-                #where_clause
-            {
-                const NAME: ::juniper::macros::reflection::Type = #name;
-            }
-
-            #[automatically_derived]
-            impl#impl_generics ::juniper::macros::reflection::BaseSubTypes<#scalar>
-                for #ty
-                #where_clause
-            {
-                const NAMES: ::juniper::macros::reflection::Types =
-                    &[<Self as ::juniper::macros::reflection::BaseType<#scalar>>::NAME];
-            }
-
-            #[automatically_derived]
-            impl#impl_generics ::juniper::macros::reflection::Implements<#scalar>
-                for #ty
-                #where_clause
-            {
-                const NAMES: ::juniper::macros::reflection::Types =
-                    &[#(<#interfaces as ::juniper::macros::reflection::BaseType<#scalar>>::NAME),*];
-            }
-
-            #[automatically_derived]
-            impl#impl_generics ::juniper::macros::reflection::WrappedType<#scalar>
-                for #ty
-                #where_clause
-            {
-                const VALUE: ::juniper::macros::reflection::WrappedValue = 1;
-            }
-
-            #[automatically_derived]
-            impl#impl_generics ::juniper::macros::reflection::Fields<#scalar>
-                for #ty
-                #where_clause
-            {
-                const NAMES: ::juniper::macros::reflection::Names = &[#(#fields),*];
-=======
             impl#impl_generics ::juniper::macros::reflect::BaseType<#scalar>
                 for #ty
                 #where_clause
@@ -470,7 +419,6 @@
                 #where_clause
             {
                 const NAMES: ::juniper::macros::reflect::Names = &[#(#fields),*];
->>>>>>> 17d474ed
             }
         }
     }
@@ -553,11 +501,7 @@
         self.impl_graphql_value_tokens().to_tokens(into);
         self.impl_graphql_value_async_tokens().to_tokens(into);
         self.impl_as_dyn_graphql_value_tokens().to_tokens(into);
-<<<<<<< HEAD
-        self.impl_traits_for_reflection_tokens().to_tokens(into);
-=======
         self.impl_reflection_traits_tokens().to_tokens(into);
->>>>>>> 17d474ed
         self.impl_field_meta_tokens().to_tokens(into);
         self.impl_field_tokens().to_tokens(into);
         self.impl_async_field_tokens().to_tokens(into);
@@ -583,11 +527,7 @@
         let generics = {
             let mut generics = self.generics.clone();
             if scalar.is_implicit_generic() {
-<<<<<<< HEAD
-                generics.params.push(parse_quote!(#scalar))
-=======
                 generics.params.push(parse_quote! { #scalar })
->>>>>>> 17d474ed
             }
             generics
         };
@@ -642,18 +582,10 @@
                     .filter_map(|arg| match arg {
                         field::MethodArgument::Regular(arg) => {
                             let (name, ty) = (&arg.name, &arg.ty);
-<<<<<<< HEAD
-
-                            Some(quote! {(
-                                #name,
-                                <#ty as ::juniper::macros::reflection::BaseType<#scalar>>::NAME,
-                                <#ty as ::juniper::macros::reflection::WrappedType<#scalar>>::VALUE,
-=======
                             Some(quote! {(
                                 #name,
                                 <#ty as ::juniper::macros::reflect::BaseType<#scalar>>::NAME,
                                 <#ty as ::juniper::macros::reflect::WrappedType<#scalar>>::VALUE,
->>>>>>> 17d474ed
                             )})
                         }
                         field::MethodArgument::Executor | field::MethodArgument::Context(_) => None,
@@ -663,26 +595,6 @@
                 quote! {
                     #[allow(deprecated, non_snake_case)]
                     #[automatically_derived]
-<<<<<<< HEAD
-                    impl #impl_generics ::juniper::macros::reflection::FieldMeta<
-                        #scalar,
-                        { ::juniper::macros::reflection::fnv1a128(#name) }
-                    > for #impl_ty
-                        #where_clause
-                    {
-                        type Context = #context;
-                        type TypeInfo = ();
-                        const TYPE: ::juniper::macros::reflection::Type =
-                            <#ty as ::juniper::macros::reflection::BaseType<#scalar>>::NAME;
-                        const SUB_TYPES: ::juniper::macros::reflection::Types =
-                            <#ty as ::juniper::macros::reflection::BaseSubTypes<#scalar>>::NAMES;
-                        const WRAPPED_VALUE: juniper::macros::reflection::WrappedValue =
-                            <#ty as ::juniper::macros::reflection::WrappedType<#scalar>>::VALUE;
-                        const ARGUMENTS: &'static [(
-                            ::juniper::macros::reflection::Name,
-                            ::juniper::macros::reflection::Type,
-                            ::juniper::macros::reflection::WrappedValue,
-=======
                     impl #impl_generics ::juniper::macros::reflect::FieldMeta<
                         #scalar,
                         { ::juniper::macros::reflect::fnv1a128(#name) }
@@ -699,7 +611,6 @@
                             ::juniper::macros::reflect::Name,
                             ::juniper::macros::reflect::Type,
                             ::juniper::macros::reflect::WrappedValue,
->>>>>>> 17d474ed
                         )] = &[#(#arguments,)*];
                     }
                 }
@@ -727,11 +638,7 @@
                         ::std::panic!(
                              "Tried to resolve async field `{}` on type `{}` with a sync resolver",
                              #name,
-<<<<<<< HEAD
-                             <Self as ::juniper::macros::reflection::BaseType<#scalar>>::NAME,
-=======
                              <Self as ::juniper::macros::reflect::BaseType<#scalar>>::NAME,
->>>>>>> 17d474ed
                          );
                     }
                 } else {
@@ -764,15 +671,9 @@
                 quote! {
                     #[allow(deprecated, non_snake_case)]
                     #[automatically_derived]
-<<<<<<< HEAD
-                    impl #impl_generics ::juniper::macros::reflection::Field<
-                        #scalar,
-                        { ::juniper::macros::reflection::fnv1a128(#name) }
-=======
                     impl #impl_generics ::juniper::macros::reflect::Field<
                         #scalar,
                         { ::juniper::macros::reflect::fnv1a128(#name) }
->>>>>>> 17d474ed
                     > for #impl_ty
                         #where_clause
                     {
@@ -831,15 +732,9 @@
                 quote! {
                     #[allow(deprecated, non_snake_case)]
                     #[automatically_derived]
-<<<<<<< HEAD
-                    impl #impl_generics ::juniper::macros::reflection::AsyncField<
-                        #scalar,
-                        { ::juniper::macros::reflection::fnv1a128(#name) }
-=======
                     impl #impl_generics ::juniper::macros::reflect::AsyncField<
                         #scalar,
                         { ::juniper::macros::reflect::fnv1a128(#name) }
->>>>>>> 17d474ed
                     > for #impl_ty
                         #where_clause
                     {
@@ -878,15 +773,9 @@
             let name = &f.name;
             quote! {
                 #name => {
-<<<<<<< HEAD
-                    ::juniper::macros::reflection::Field::<
-                        #scalar,
-                        { ::juniper::macros::reflection::fnv1a128(#name) }
-=======
                     ::juniper::macros::reflect::Field::<
                         #scalar,
                         { ::juniper::macros::reflect::fnv1a128(#name) }
->>>>>>> 17d474ed
                     >::call(self, info, args, executor)
                 }
             }
@@ -948,15 +837,9 @@
             let name = &f.name;
             quote! {
                 #name => {
-<<<<<<< HEAD
-                    ::juniper::macros::reflection::AsyncField::<
-                        #scalar,
-                        { ::juniper::macros::reflection::fnv1a128(#name) }
-=======
                     ::juniper::macros::reflect::AsyncField::<
                         #scalar,
                         { ::juniper::macros::reflect::fnv1a128(#name) }
->>>>>>> 17d474ed
                     >::call(self, info, args, executor)
                 }
             }
