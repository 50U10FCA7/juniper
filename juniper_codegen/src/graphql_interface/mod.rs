//! Code generation for [GraphQL interface][1].
//!
//! [1]: https://spec.graphql.org/June2018/#sec-Interfaces

pub mod attr;
pub mod derive;

use std::{collections::HashSet, convert::TryInto as _};

use proc_macro2::TokenStream;
use quote::{format_ident, quote, quote_spanned, ToTokens};
use syn::{
    ext::IdentExt as _,
    parse::{Parse, ParseStream},
    parse_quote,
    punctuated::Punctuated,
    spanned::Spanned,
    token,
    visit::Visit,
};

use crate::{
    common::{
        field, gen,
        parse::{
            attr::{err, OptionExt as _},
            GenericsExt as _, ParseBufferExt as _,
        },
        scalar,
    },
    util::{filter_attrs, get_doc_comment, span_container::SpanContainer, RenameRule},
};

/// Returns [`Ident`]s for generic enum deriving [`Clone`] and [`Copy`] on it
/// and enum alias which generic arguments are filled with
/// [GraphQL interface][1] implementers.
///
/// [1]: https://spec.graphql.org/June2018/#sec-Interfaces
/// [`Ident`]: syn::Ident
fn enum_idents(
    trait_ident: &syn::Ident,
    alias_ident: Option<&syn::Ident>,
) -> (syn::Ident, syn::Ident) {
    let enum_alias_ident = alias_ident
        .cloned()
        .unwrap_or_else(|| format_ident!("{}Value", trait_ident.to_string()));
    let enum_ident = alias_ident.map_or_else(
        || format_ident!("{}ValueEnum", trait_ident.to_string()),
        |c| format_ident!("{}Enum", c.to_string()),
    );
    (enum_ident, enum_alias_ident)
}

/// Available arguments behind `#[graphql_interface]` attribute placed on a
/// trait or struct definition, when generating code for [GraphQL interface][1]
/// type.
///
/// [1]: https://spec.graphql.org/June2018/#sec-Interfaces
#[derive(Debug, Default)]
struct Attr {
    /// Explicitly specified name of [GraphQL interface][1] type.
    ///
    /// If [`None`], then Rust trait name is used by default.
    ///
    /// [1]: https://spec.graphql.org/June2018/#sec-Interfaces
    name: Option<SpanContainer<String>>,

    /// Explicitly specified [description][2] of [GraphQL interface][1] type.
    ///
    /// If [`None`], then Rust doc comment is used as [description][2], if any.
    ///
    /// [1]: https://spec.graphql.org/June2018/#sec-Interfaces
    /// [2]: https://spec.graphql.org/June2018/#sec-Descriptions
    description: Option<SpanContainer<String>>,

    /// Explicitly specified identifier of the type alias of Rust enum type
    /// behind the trait or struct, being an actual implementation of a
    /// [GraphQL interface][1] type.
    ///
    /// If [`None`], then `{trait_name}Value` identifier will be used.
    ///
    /// [1]: https://spec.graphql.org/June2018/#sec-Interfaces
    r#enum: Option<SpanContainer<syn::Ident>>,

    /// Explicitly specified Rust types of [GraphQL objects][2] or
    /// [interfaces][1] implementing this [GraphQL interface][1] type.
    ///
    /// [1]: https://spec.graphql.org/June2018/#sec-Interfaces
    /// [2]: https://spec.graphql.org/June2018/#sec-Objects
    implemented_for: HashSet<SpanContainer<syn::TypePath>>,
<<<<<<< HEAD

    /// Explicitly specified [GraphQL interfaces][2] this [interface][1] type
    /// implements.
    ///
    /// [1]: https://spec.graphql.org/June2018/#sec-Objects
    /// [2]: https://spec.graphql.org/June2018/#sec-Interfaces
    implements: HashSet<SpanContainer<syn::TypePath>>,
=======
>>>>>>> a89162c8

    /// Explicitly specified type of [`Context`] to use for resolving this
    /// [GraphQL interface][1] type with.
    ///
    /// If [`None`], then unit type `()` is assumed as a type of [`Context`].
    ///
    /// [`Context`]: juniper::Context
    /// [1]: https://spec.graphql.org/June2018/#sec-Interfaces
    context: Option<SpanContainer<syn::Type>>,

    /// Explicitly specified type (or type parameter with its bounds) of
    /// [`ScalarValue`] to resolve this [GraphQL interface][1] type with.
    ///
    /// If [`None`], then generated code will be generic over any
    /// [`ScalarValue`] type, which, in turn, requires all [interface][1]
    /// implementers to be generic over any [`ScalarValue`] type too. That's why
    /// this type should be specified only if one of the implementers implements
    /// [`GraphQLType`] in a non-generic way over [`ScalarValue`] type.
    ///
    /// [`GraphQLType`]: juniper::GraphQLType
    /// [`ScalarValue`]: juniper::ScalarValue
    /// [1]: https://spec.graphql.org/June2018/#sec-Interfaces
    scalar: Option<SpanContainer<scalar::AttrValue>>,

    /// Explicitly specified marker indicating that the Rust trait should be
    /// transformed into [`async_trait`].
    ///
    /// If [`None`], then trait will be transformed into [`async_trait`] only if
    /// it contains async methods.
    asyncness: Option<SpanContainer<syn::Ident>>,

    /// Explicitly specified [`RenameRule`] for all fields of this
    /// [GraphQL interface][1] type.
    ///
    /// If [`None`] then the default rule will be [`RenameRule::CamelCase`].
    ///
    /// [1]: https://spec.graphql.org/June2018/#sec-Interfaces
    rename_fields: Option<SpanContainer<RenameRule>>,

    /// Indicator whether the generated code is intended to be used only inside
    /// the [`juniper`] library.
    is_internal: bool,
}

impl Parse for Attr {
    fn parse(input: ParseStream<'_>) -> syn::Result<Self> {
        let mut out = Self::default();
        while !input.is_empty() {
            let ident = input.parse_any_ident()?;
            match ident.to_string().as_str() {
                "name" => {
                    input.parse::<token::Eq>()?;
                    let name = input.parse::<syn::LitStr>()?;
                    out.name
                        .replace(SpanContainer::new(
                            ident.span(),
                            Some(name.span()),
                            name.value(),
                        ))
                        .none_or_else(|_| err::dup_arg(&ident))?
                }
                "desc" | "description" => {
                    input.parse::<token::Eq>()?;
                    let desc = input.parse::<syn::LitStr>()?;
                    out.description
                        .replace(SpanContainer::new(
                            ident.span(),
                            Some(desc.span()),
                            desc.value(),
                        ))
                        .none_or_else(|_| err::dup_arg(&ident))?
                }
                "ctx" | "context" | "Context" => {
                    input.parse::<token::Eq>()?;
                    let ctx = input.parse::<syn::Type>()?;
                    out.context
                        .replace(SpanContainer::new(ident.span(), Some(ctx.span()), ctx))
                        .none_or_else(|_| err::dup_arg(&ident))?
                }
                "scalar" | "Scalar" | "ScalarValue" => {
                    input.parse::<token::Eq>()?;
                    let scl = input.parse::<scalar::AttrValue>()?;
                    out.scalar
                        .replace(SpanContainer::new(ident.span(), Some(scl.span()), scl))
                        .none_or_else(|_| err::dup_arg(&ident))?
                }
                "for" | "implementers" => {
                    input.parse::<token::Eq>()?;
                    for impler in input.parse_maybe_wrapped_and_punctuated::<
                        syn::TypePath, token::Bracket, token::Comma,
                    >()? {
                        let impler_span = impler.span();
                        out
                            .implemented_for
                            .replace(SpanContainer::new(ident.span(), Some(impler_span), impler))
                            .none_or_else(|_| err::dup_arg(impler_span))?;
                    }
                }
                "impl" | "implements" => {
                    input.parse::<token::Eq>()?;
                    for iface in input.parse_maybe_wrapped_and_punctuated::<
                        syn::TypePath, token::Bracket, token::Comma,
                    >()? {
                        let iface_span = iface.span();
                        out
                            .implements
                            .replace(SpanContainer::new(ident.span(), Some(iface_span), iface))
                            .none_or_else(|_| err::dup_arg(iface_span))?;
                    }
                }
                "enum" => {
                    input.parse::<token::Eq>()?;
                    let alias = input.parse::<syn::Ident>()?;
                    out.r#enum
                        .replace(SpanContainer::new(ident.span(), Some(alias.span()), alias))
                        .none_or_else(|_| err::dup_arg(&ident))?
                }
                "async" => {
                    let span = ident.span();
                    out.asyncness
                        .replace(SpanContainer::new(span, Some(span), ident))
                        .none_or_else(|_| err::dup_arg(span))?;
                }
                "rename_all" => {
                    input.parse::<token::Eq>()?;
                    let val = input.parse::<syn::LitStr>()?;
                    out.rename_fields
                        .replace(SpanContainer::new(
                            ident.span(),
                            Some(val.span()),
                            val.try_into()?,
                        ))
                        .none_or_else(|_| err::dup_arg(&ident))?;
                }
                "internal" => {
                    out.is_internal = true;
                }
                name => {
                    return Err(err::unknown_arg(&ident, name));
                }
            }
            input.try_parse::<token::Comma>()?;
        }
        Ok(out)
    }
}

impl Attr {
    /// Tries to merge two [`TraitAttr`]s into a single one, reporting about
    /// duplicates, if any.
    fn try_merge(self, mut another: Self) -> syn::Result<Self> {
        Ok(Self {
            name: try_merge_opt!(name: self, another),
            description: try_merge_opt!(description: self, another),
            context: try_merge_opt!(context: self, another),
            scalar: try_merge_opt!(scalar: self, another),
            implemented_for: try_merge_hashset!(implemented_for: self, another => span_joined),
<<<<<<< HEAD
            implements: try_merge_hashset!(implements: self, another => span_joined),
=======
>>>>>>> a89162c8
            r#enum: try_merge_opt!(r#enum: self, another),
            asyncness: try_merge_opt!(asyncness: self, another),
            rename_fields: try_merge_opt!(rename_fields: self, another),
            is_internal: self.is_internal || another.is_internal,
        })
    }

    /// Parses [`TraitAttr`] from the given multiple `name`d [`syn::Attribute`]s
    /// placed on a trait definition.
    fn from_attrs(name: &str, attrs: &[syn::Attribute]) -> syn::Result<Self> {
        let mut attr = filter_attrs(name, attrs)
            .map(|attr| attr.parse_args())
            .try_fold(Self::default(), |prev, curr| prev.try_merge(curr?))?;

        if attr.description.is_none() {
            attr.description = get_doc_comment(attrs);
        }

        Ok(attr)
    }
}

/// Definition of [GraphQL interface][1] for code generation.
///
/// [1]: https://spec.graphql.org/June2018/#sec-Interfaces
struct Definition {
    /// [`syn::Generics`] of the trait or struct describing the
    /// [GraphQL interface][1].
    ///
    /// [1]: https://spec.graphql.org/June2018/#sec-Interfaces
    generics: syn::Generics,

    /// [`syn::Visibility`] of the trait or struct describing the
    /// [GraphQL interface][1].
    ///
    /// [1]: https://spec.graphql.org/June2018/#sec-Interfaces
    vis: syn::Visibility,

    /// Name of the generic enum describing all [`implementers`]. It's generic
    /// to derive [`Clone`], [`Copy`] and [`Debug`] on it.
    ///
    /// [`implementers`]: Self::implementers
    /// [`Debug`]: std::fmt::Debug
    enum_ident: syn::Ident,

    /// Name of the type alias for [`enum_ident`] with [`implementers`].
    ///
    /// [`enum_ident`]: Self::enum_ident
    /// [`implementers`]: Self::implementers
    enum_alias_ident: syn::Ident,

    /// Name of this [GraphQL interface][1] in GraphQL schema.
    ///
    /// [1]: https://spec.graphql.org/June2018/#sec-Interfaces
    name: String,

    /// Description of this [GraphQL interface][1] to put into GraphQL schema.
    ///
    /// [1]: https://spec.graphql.org/June2018/#sec-Interfaces
    description: Option<String>,

    /// Rust type of [`Context`] to generate [`GraphQLType`] implementation with
    /// for this [GraphQL interface][1].
    ///
    /// [`GraphQLType`]: juniper::GraphQLType
    /// [`Context`]: juniper::Context
    /// [1]: https://spec.graphql.org/June2018/#sec-Interfaces
    context: syn::Type,

    /// [`ScalarValue`] parametrization to generate [`GraphQLType`]
    /// implementation with for this [GraphQL interface][1].
    ///
    /// [`GraphQLType`]: juniper::GraphQLType
    /// [`ScalarValue`]: juniper::ScalarValue
    /// [1]: https://spec.graphql.org/June2018/#sec-Interfaces
    scalar: scalar::Type,

    /// Defined [GraphQL fields][2] of this [GraphQL interface][1].
    ///
    /// [1]: https://spec.graphql.org/June2018/#sec-Interfaces
    /// [2]: https://spec.graphql.org/June2018/#sec-Language.Fields
    fields: Vec<field::Definition>,

    /// Defined [`Implementer`]s of this [GraphQL interface][1].
    ///
    /// [1]: https://spec.graphql.org/June2018/#sec-Interfaces
    implemented_for: Vec<syn::TypePath>,

<<<<<<< HEAD
    /// Specified [GraphQL interfaces][1] this [interface][1] type implements.
    ///
    /// [1]: https://spec.graphql.org/June2018/#sec-Interfaces
    implements: Vec<syn::TypePath>,
=======
    /// Unlike `#[graphql_interface]` maro, `#[derive(GraphQLInterface)]` can't
    /// append `#[allow(dead_code)]` to the unused struct, representing
    /// [GraphQL interface][1]. We generate hacky `const` which doesn't actually
    /// use it, but suppresses this warning.
    ///
    /// [1]: https://spec.graphql.org/June2018/#sec-Interfaces
    suppress_dead_code: Option<(syn::Ident, syn::Fields)>,
>>>>>>> a89162c8
}

impl ToTokens for Definition {
    fn to_tokens(&self, into: &mut TokenStream) {
        self.generate_enum_tokens().to_tokens(into);
        self.impl_graphql_interface_tokens().to_tokens(into);
        self.impl_output_type_tokens().to_tokens(into);
        self.impl_graphql_type_tokens().to_tokens(into);
        self.impl_graphql_value_tokens().to_tokens(into);
        self.impl_graphql_value_async_tokens().to_tokens(into);
        self.impl_reflection_traits_tokens().to_tokens(into);
        self.impl_field_meta_tokens().to_tokens(into);
        self.impl_field_tokens().to_tokens(into);
        self.impl_async_field_tokens().to_tokens(into);
    }
}

impl Definition {
    /// Generates enum describing all the [`implementers`].
    ///
    /// [`implementers`]: Self::implementers
    #[must_use]
    fn generate_enum_tokens(&self) -> TokenStream {
        let vis = &self.vis;
        let enum_ident = &self.enum_ident;
        let alias_ident = &self.enum_alias_ident;

        let variant_gens_pars = (0..self.implemented_for.len()).map::<syn::GenericParam, _>(|id| {
            let par = format_ident!("__I{}", id);
            parse_quote! { #par }
        });

        let variants_idents = self
            .implemented_for
            .iter()
            .filter_map(|ty| ty.path.segments.last().map(|seg| &seg.ident));

        let interface_gens = &self.generics;
        let (interface_impl_gens, interface_ty_gens, interface_where_clause) =
            self.generics.split_for_impl();

        let (interface_gens_lifetimes, interface_gens_tys) = interface_gens
            .params
            .clone()
            .into_iter()
            .partition::<Punctuated<_, _>, _>(|par| matches!(par, syn::GenericParam::Lifetime(_)));

        let enum_gens = {
            let mut enum_gens = interface_gens.clone();
            enum_gens.params = interface_gens_lifetimes.clone();
            enum_gens.params.extend(variant_gens_pars.clone());
            enum_gens.params.extend(interface_gens_tys.clone());
            enum_gens
        };

        let enum_alias_gens = {
            let mut enum_alias_gens = interface_gens.clone();
            enum_alias_gens.move_bounds_to_where_clause();
            enum_alias_gens
        };

        let enum_to_alias_gens = {
            interface_gens_lifetimes
                .into_iter()
                .map(|par| match par {
                    syn::GenericParam::Lifetime(def) => {
                        let lifetime = &def.lifetime;
                        quote! { #lifetime }
                    }
                    rest => quote! { #rest },
                })
                .chain(self.implemented_for.iter().map(ToTokens::to_token_stream))
                .chain(interface_gens_tys.into_iter().map(|par| match par {
                    syn::GenericParam::Type(ty) => {
                        let par_ident = &ty.ident;
                        quote! { #par_ident }
                    }
                    rest => quote! { #rest },
                }))
        };

        let phantom_variant = self.has_phantom_variant().then(|| {
            let phantom_params = interface_gens.params.iter().filter_map(|p| {
                let ty = match p {
                    syn::GenericParam::Type(ty) => {
                        let ident = &ty.ident;
                        quote! { #ident }
                    }
                    syn::GenericParam::Lifetime(lt) => {
                        let lifetime = &lt.lifetime;
                        quote! { &#lifetime () }
                    }
                    syn::GenericParam::Const(_) => return None,
                };
                Some(quote! {
                    ::std::marker::PhantomData<::std::sync::atomic::AtomicPtr<Box<#ty>>>
                })
            });
            quote! { __Phantom(#(#phantom_params),*) }
        });

        let from_impls = self
            .implemented_for
            .iter()
            .zip(variants_idents.clone())
            .map(|(ty, ident)| {
                quote! {
                    #[automatically_derived]
                    impl#interface_impl_gens ::std::convert::From<#ty>
                        for #alias_ident#interface_ty_gens
                        #interface_where_clause
                    {
                        fn from(v: #ty) -> Self {
                            Self::#ident(v)
                        }
                    }
                }
            });

        quote! {
            #[automatically_derived]
            #[derive(Clone, Copy, Debug)]
            #vis enum #enum_ident#enum_gens {
                #(#variants_idents(#variant_gens_pars),)*
                #phantom_variant
            }

            #[automatically_derived]
            #vis type #alias_ident#enum_alias_gens =
                #enum_ident<#(#enum_to_alias_gens),*>;

            #(#from_impls)*
        }
    }

    /// Returns generated code implementing [`GraphQLInterface`] trait for this
    /// [GraphQL interface][1].
    ///
    /// [`GraphQLInterface`]: juniper::GraphQLInterface
    /// [1]: https://spec.graphql.org/June2018/#sec-Interfaces
    #[must_use]
    fn impl_graphql_interface_tokens(&self) -> TokenStream {
        let ty = &self.enum_alias_ident;
        let scalar = &self.scalar;

        let gens = self.impl_generics(false);
        let (impl_generics, _, where_clause) = gens.split_for_impl();
        let (_, ty_generics, _) = self.generics.split_for_impl();

        let implemented_for = &self.implemented_for;
        let all_impled_for_unique = (implemented_for.len() > 1).then(|| {
            quote! { ::juniper::sa::assert_type_ne_all!(#( #implemented_for ),*); }
        });

<<<<<<< HEAD
        let mark_object_or_interface = self.implemented_for.iter().map(|impl_for| {
            quote_spanned! { impl_for.span() =>
                trait GraphQLObjectOrInterface<S: juniper::ScalarValue, T> {
                    fn mark();
                }

                {
                    struct Object;

                    impl<S, T> GraphQLObjectOrInterface<S, Object> for T
                    where
                        S: juniper::ScalarValue,
                        T: juniper::marker::GraphQLObject<S>,
                    {
                        fn mark() {
                            <T as juniper::marker::GraphQLObject<S>>::mark()
                        }
                    }
                }

                {
                    struct Interface;

                    impl<S, T> GraphQLObjectOrInterface<S, Interface> for T
                    where
                        S: juniper::ScalarValue,
                        T: juniper::marker::GraphQLInterface<S>,
                    {
                        fn mark() {
                            <T as juniper::marker::GraphQLInterface<S>>::mark()
                        }
                    }
                }

                <#impl_for as GraphQLObjectOrInterface<#scalar, _>>::mark();
            }
=======
        let suppress_dead_code = self.suppress_dead_code.as_ref().map(|(ident, fields)| {
            let const_gens = self.const_trait_generics();
            let fields = fields.iter().map(|f| &f.ident);

            quote! {{
                const SUPPRESS_DEAD_CODE: () = {
                    let none = Option::<#ident#const_gens>::None;
                    match none {
                        Some(unreachable) => {
                            #(let _ = unreachable.#fields;)*
                        }
                        None => {}
                    }
                };
                let _ = SUPPRESS_DEAD_CODE;
            }}
>>>>>>> a89162c8
        });

        quote! {
            #[automatically_derived]
            impl#impl_generics ::juniper::marker::GraphQLInterface<#scalar>
                for #ty#ty_generics
                #where_clause
            {
                fn mark() {
<<<<<<< HEAD
                    #all_impled_for_unique
                    #({ #mark_object_or_interface })*
=======
                    #suppress_dead_code
                    #all_impled_for_unique
                    #( <#implemented_for as ::juniper::marker::GraphQLObject<#scalar>>::mark(); )*
>>>>>>> a89162c8
                }
            }
        }
    }

    /// Returns generated code implementing [`marker::IsOutputType`] trait for
    /// this [GraphQL interface][1].
    ///
    /// [`marker::IsOutputType`]: juniper::marker::IsOutputType
    /// [1]: https://spec.graphql.org/June2018/#sec-Interfaces
    #[must_use]
    fn impl_output_type_tokens(&self) -> TokenStream {
        let ty = &self.enum_alias_ident;
        let scalar = &self.scalar;
        let const_scalar = &self.scalar.default_ty();

        let generics = self.impl_generics(false);
        let (impl_generics, _, where_clause) = generics.split_for_impl();
        let (_, ty_generics, _) = self.generics.split_for_impl();
        let ty_const_generics = self.const_trait_generics();

        let fields_marks = self
            .fields
            .iter()
            .map(|f| f.method_mark_tokens(false, scalar));

<<<<<<< HEAD
        let is_output = self.implemented_for.iter().map(|implementer| {
            quote_spanned! { implementer.span() =>
               <#implementer as ::juniper::marker::IsOutputType<#scalar>>::mark();
=======
        let is_output = self.implemented_for.iter().map(|impler| {
            quote_spanned! { impler.span() =>
               <#impler as ::juniper::marker::IsOutputType<#scalar>>::mark();
>>>>>>> a89162c8
            }
        });

        let const_impl_for = self.implemented_for.iter().cloned().map(|mut ty| {
            generics.replace_type_path_with_defaults(&mut ty);
            ty
        });
<<<<<<< HEAD
        let const_implements = self
            .implements
            .clone()
            .into_iter()
            .map(|mut ty| {
                generics.replace_type_path_with_defaults(&mut ty);
                ty
            })
            .collect::<Vec<_>>();
        let transitive_checks = const_impl_for.clone().map(|const_impl_for| {
            quote_spanned! { const_impl_for.span() =>
                juniper::assert_transitive_implementations!(
                    #const_scalar,
                    #ty#ty_const_generics,
                    #const_impl_for,
                    #(#const_implements),*
                );
            }
        });
=======
>>>>>>> a89162c8

        quote! {
            #[automatically_derived]
            impl#impl_generics ::juniper::marker::IsOutputType<#scalar>
                for #ty#ty_generics
                #where_clause
            {
                fn mark() {
                    #( #fields_marks )*
                    #( #is_output )*
                    ::juniper::assert_interfaces_impls!(
                        #const_scalar,
                        #ty#ty_const_generics,
<<<<<<< HEAD
                        #(#const_impl_for),*
                    );
                    ::juniper::assert_implemented_for!(
                        #const_scalar,
                        #ty#ty_const_generics,
                        #(#const_implements),*
=======
                        #( #const_impl_for ),*
>>>>>>> a89162c8
                    );
                    #(#transitive_checks)*
                }
            }
        }
    }

    /// Returns generated code implementing [`GraphQLType`] trait for this
    /// [GraphQL interface][1].
    ///
    /// [`GraphQLType`]: juniper::GraphQLType
    /// [1]: https://spec.graphql.org/June2018/#sec-Interfaces
    #[must_use]
    fn impl_graphql_type_tokens(&self) -> TokenStream {
        let ty = &self.enum_alias_ident;
        let scalar = &self.scalar;

        let generics = self.impl_generics(false);
        let (impl_generics, _, where_clause) = generics.split_for_impl();
        let (_, ty_generics, _) = self.generics.split_for_impl();

        let name = &self.name;
        let description = self
            .description
            .as_ref()
            .map(|desc| quote! { .description(#desc) });

        // Sorting is required to preserve/guarantee the order of implementers registered in schema.
        let mut implemented_for = self.implemented_for.clone();
        implemented_for.sort_unstable_by(|a, b| {
<<<<<<< HEAD
            let (a, b) = (quote!(#a).to_string(), quote!(#b).to_string());
            a.cmp(&b)
        });

        // Sorting is required to preserve/guarantee the order of interfaces registered in schema.
        let mut implements: Vec<_> = self.implements.iter().collect();
        implements.sort_unstable_by(|a, b| {
=======
>>>>>>> a89162c8
            let (a, b) = (quote!(#a).to_string(), quote!(#b).to_string());
            a.cmp(&b)
        });
        let impl_interfaces = (!implements.is_empty()).then(|| {
            quote! {
                .interfaces(&[
                    #( registry.get_type::<#implements>(info), )*
                ])
            }
        });

        let fields_meta = self.fields.iter().map(|f| f.method_meta_tokens(None));

        quote! {
            #[automatically_derived]
            impl#impl_generics ::juniper::GraphQLType<#scalar>
                for #ty#ty_generics
                #where_clause
            {
                fn name(_ : &Self::TypeInfo) -> Option<&'static str> {
                    Some(#name)
                }

                fn meta<'r>(
                    info: &Self::TypeInfo,
                    registry: &mut ::juniper::Registry<'r, #scalar>
                ) -> ::juniper::meta::MetaType<'r, #scalar>
                where #scalar: 'r,
                {
                    // Ensure all implementer types are registered.
                    #( let _ = registry.get_type::<#implemented_for>(info); )*

                    let fields = [
                        #( #fields_meta, )*
                    ];
                    registry.build_interface_type::<#ty#ty_generics>(info, &fields)
                        #description
                        #impl_interfaces
                        .into_meta()
                }
            }
        }
    }

    /// Returns generated code implementing [`GraphQLValue`] trait for this
    /// [GraphQL interface][1].
    ///
    /// [`GraphQLValue`]: juniper::GraphQLValue
    /// [1]: https://spec.graphql.org/June2018/#sec-Interfaces
    #[must_use]
    fn impl_graphql_value_tokens(&self) -> TokenStream {
        let ty = &self.enum_alias_ident;
        let trait_name = &self.name;
        let scalar = &self.scalar;
        let context = &self.context;

        let generics = self.impl_generics(false);
        let (impl_generics, _, where_clause) = generics.split_for_impl();
        let (_, ty_generics, _) = self.generics.split_for_impl();

        let fields_resolvers = self.fields.iter().map(|f| {
            let name = &f.name;
            Some(quote! {
                #name => {
                    ::juniper::macros::reflect::Field::<
                        #scalar,
                        { ::juniper::macros::reflect::fnv1a128(#name) }
                    >::call(self, info, args, executor)
                }
            })
        });

        let no_field_err =
            field::Definition::method_resolve_field_err_no_field_tokens(scalar, trait_name);

        let downcast_check = self.method_concrete_type_name_tokens();

        let downcast = self.method_resolve_into_type_tokens();

        quote! {
            #[allow(deprecated)]
            #[automatically_derived]
            impl#impl_generics ::juniper::GraphQLValue<#scalar> for #ty#ty_generics
                #where_clause
            {
                type Context = #context;
                type TypeInfo = ();

                fn type_name<'__i>(&self, info: &'__i Self::TypeInfo) -> Option<&'__i str> {
                    <Self as ::juniper::GraphQLType<#scalar>>::name(info)
                }

                fn resolve_field(
                    &self,
                    info: &Self::TypeInfo,
                    field: &str,
                    args: &::juniper::Arguments<#scalar>,
                    executor: &::juniper::Executor<Self::Context, #scalar>,
                ) -> ::juniper::ExecutionResult<#scalar> {
                    match field {
                        #( #fields_resolvers )*
                        _ => #no_field_err,
                    }
                }

                fn concrete_type_name(
                    &self,
                    context: &Self::Context,
                    info: &Self::TypeInfo,
                ) -> String {
                    #downcast_check
                }

                fn resolve_into_type(
                    &self,
                    info: &Self::TypeInfo,
                    type_name: &str,
                    _: Option<&[::juniper::Selection<#scalar>]>,
                    executor: &::juniper::Executor<Self::Context, #scalar>,
                ) -> ::juniper::ExecutionResult<#scalar> {
                    #downcast
                }
            }
        }
    }

    /// Returns generated code implementing [`GraphQLValueAsync`] trait for this
    /// [GraphQL interface][1].
    ///
    /// [`GraphQLValueAsync`]: juniper::GraphQLValueAsync
    /// [1]: https://spec.graphql.org/June2018/#sec-Interfaces
    #[must_use]
    fn impl_graphql_value_async_tokens(&self) -> TokenStream {
        let ty = &self.enum_alias_ident;
        let trait_name = &self.name;
        let scalar = &self.scalar;

        let generics = self.impl_generics(true);
        let (impl_generics, _, where_clause) = generics.split_for_impl();
        let (_, ty_generics, _) = self.generics.split_for_impl();

        let fields_resolvers = self.fields.iter().map(|f| {
            let name = &f.name;
            quote! {
                #name => {
                    ::juniper::macros::reflect::AsyncField::<
                        #scalar,
                        { ::juniper::macros::reflect::fnv1a128(#name) }
                    >::call(self, info, args, executor)
                }
            }
        });
        let no_field_err =
            field::Definition::method_resolve_field_err_no_field_tokens(scalar, trait_name);

        let downcast = self.method_resolve_into_type_async_tokens();

        quote! {
            #[allow(deprecated, non_snake_case)]
            #[automatically_derived]
            impl#impl_generics ::juniper::GraphQLValueAsync<#scalar> for #ty#ty_generics
                #where_clause
            {
                fn resolve_field_async<'b>(
                    &'b self,
                    info: &'b Self::TypeInfo,
                    field: &'b str,
                    args: &'b ::juniper::Arguments<#scalar>,
                    executor: &'b ::juniper::Executor<Self::Context, #scalar>,
                ) -> ::juniper::BoxFuture<'b, ::juniper::ExecutionResult<#scalar>> {
                    match field {
                        #( #fields_resolvers )*
                        _ => Box::pin(async move { #no_field_err }),
                    }
                }

                fn resolve_into_type_async<'b>(
                    &'b self,
                    info: &'b Self::TypeInfo,
                    type_name: &str,
                    _: Option<&'b [::juniper::Selection<'b, #scalar>]>,
                    executor: &'b ::juniper::Executor<'b, 'b, Self::Context, #scalar>
                ) -> ::juniper::BoxFuture<'b, ::juniper::ExecutionResult<#scalar>> {
                    #downcast
                }
            }
        }
    }

    /// Returns generated code implementing [`BaseType`], [`BaseSubTypes`],
    /// [`WrappedType`] and [`Fields`] traits for this [GraphQL interface][1].
    ///
    /// [`BaseSubTypes`]: juniper::macros::reflect::BaseSubTypes
    /// [`BaseType`]: juniper::macros::reflect::BaseType
    /// [`Fields`]: juniper::macros::reflect::Fields
    /// [`WrappedType`]: juniper::macros::reflect::WrappedType
    /// [1]: https://spec.graphql.org/June2018/#sec-Interfaces
    #[must_use]
    fn impl_reflection_traits_tokens(&self) -> TokenStream {
        let ty = &self.enum_alias_ident;
        let implemented_for = &self.implemented_for;
<<<<<<< HEAD
        let implements = &self.implements;
=======
>>>>>>> a89162c8
        let scalar = &self.scalar;
        let name = &self.name;
        let fields = self.fields.iter().map(|f| &f.name);

        let generics = self.impl_generics(false);
        let (impl_generics, _, where_clause) = generics.split_for_impl();
        let (_, ty_generics, _) = self.generics.split_for_impl();

        quote! {
            #[automatically_derived]
            impl#impl_generics ::juniper::macros::reflect::BaseType<#scalar>
                for #ty#ty_generics
                #where_clause
            {
                const NAME: ::juniper::macros::reflect::Type = #name;
            }

            #[automatically_derived]
            impl#impl_generics ::juniper::macros::reflect::BaseSubTypes<#scalar>
                for #ty#ty_generics
                #where_clause
            {
                const NAMES: ::juniper::macros::reflect::Types = &[
                    <Self as ::juniper::macros::reflect::BaseType<#scalar>>::NAME,
<<<<<<< HEAD
                    #(<#implemented_for as ::juniper::macros::reflect::BaseType<#scalar>>::NAME),*
=======
                    #( <#implemented_for as ::juniper::macros::reflect::BaseType<#scalar>>::NAME ),*
>>>>>>> a89162c8
                ];
            }

            #[automatically_derived]
            impl#impl_generics ::juniper::macros::reflect::Implements<#scalar>
                for #ty#ty_generics
                #where_clause
            {
                const NAMES: ::juniper::macros::reflect::Types =
                    &[#(<#implements as ::juniper::macros::reflect::BaseType<#scalar>>::NAME),*];
            }

            #[automatically_derived]
            impl#impl_generics ::juniper::macros::reflect::WrappedType<#scalar>
                for #ty#ty_generics
                #where_clause
            {
                const VALUE: ::juniper::macros::reflect::WrappedValue = 1;
            }

            #[automatically_derived]
            impl#impl_generics ::juniper::macros::reflect::Fields<#scalar>
                for #ty#ty_generics
                #where_clause
            {
                const NAMES: ::juniper::macros::reflect::Names = &[#(#fields),*];
            }
        }
    }

    /// Returns generated code implementing [`FieldMeta`] for each field of this
    /// [GraphQL interface][1].
    ///
    /// [`FieldMeta`]: juniper::macros::reflect::FieldMeta
    /// [1]: https://spec.graphql.org/June2018/#sec-Interfaces
    fn impl_field_meta_tokens(&self) -> TokenStream {
        let ty = &self.enum_alias_ident;
        let context = &self.context;
        let scalar = &self.scalar;

        let generics = self.impl_generics(false);
        let (impl_generics, _, where_clause) = generics.split_for_impl();
        let (_, ty_generics, _) = self.generics.split_for_impl();

        self.fields
            .iter()
            .map(|field| {
                let field_name = &field.name;
                let mut return_ty = field.ty.clone();
                generics.replace_type_with_defaults(&mut return_ty);

                let (args_tys, args_names): (Vec<_>, Vec<_>) = field
                    .arguments
                    .iter()
                    .flat_map(|vec| vec.iter())
                    .filter_map(|arg| match arg {
                        field::MethodArgument::Regular(arg) => Some((&arg.ty, &arg.name)),
                        _ => None,
                    })
                    .unzip();

                quote! {
                    #[allow(non_snake_case)]
                    #[automatically_derived]
                    impl#impl_generics ::juniper::macros::reflect::FieldMeta<
                        #scalar,
                        { ::juniper::macros::reflect::fnv1a128(#field_name) }
                    > for #ty#ty_generics #where_clause {
                        type Context = #context;
                        type TypeInfo = ();
                        const TYPE: ::juniper::macros::reflect::Type =
                            <#return_ty as ::juniper::macros::reflect::BaseType<#scalar>>::NAME;
                        const SUB_TYPES: ::juniper::macros::reflect::Types =
                            <#return_ty as ::juniper::macros::reflect::BaseSubTypes<#scalar>>::NAMES;
                        const WRAPPED_VALUE: ::juniper::macros::reflect::WrappedValue =
                            <#return_ty as ::juniper::macros::reflect::WrappedType<#scalar>>::VALUE;
                        const ARGUMENTS: &'static [(
                            ::juniper::macros::reflect::Name,
                            ::juniper::macros::reflect::Type,
                            ::juniper::macros::reflect::WrappedValue,
                        )] = &[#((
                            #args_names,
                            <#args_tys as ::juniper::macros::reflect::BaseType<#scalar>>::NAME,
                            <#args_tys as ::juniper::macros::reflect::WrappedType<#scalar>>::VALUE,
                        )),*];
                    }
                }
            })
            .collect()
    }

    /// Returns generated code implementing [`Field`] trait for each field of
    /// this [GraphQL interface][1].
    ///
    /// [`Field`]: juniper::macros::reflect::Field
    /// [1]: https://spec.graphql.org/June2018/#sec-Interfaces
    fn impl_field_tokens(&self) -> TokenStream {
        let ty = &self.enum_alias_ident;
        let scalar = &self.scalar;
        let const_scalar = self.scalar.default_ty();

        let generics = self.impl_generics(false);
        let (impl_generics, _, where_clause) = generics.split_for_impl();
        let (_, ty_generics, _) = self.generics.split_for_impl();

        let const_implemented_for = self
            .implemented_for
            .iter()
            .cloned()
            .map(|mut impl_for| {
                generics.replace_type_path_with_defaults(&mut impl_for);
                impl_for
            })
            .collect::<Vec<_>>();
        let implemented_for_idents = self
            .implemented_for
            .iter()
            .filter_map(|ty| ty.path.segments.last().map(|seg| &seg.ident))
            .collect::<Vec<_>>();

        self.fields
            .iter()
            .map(|field| {
                let field_name = &field.name;
                let mut return_ty = field.ty.clone();
                generics.replace_type_with_defaults(&mut return_ty);

                let const_ty_generics = self.const_trait_generics();

                let unreachable_arm = (self.implemented_for.is_empty()
                    || !self.generics.params.is_empty())
                .then(|| {
                    quote! { _ => unreachable!() }
                });

                quote_spanned! { field.ident.span() =>
                    #[allow(non_snake_case)]
                    #[automatically_derived]
                    impl#impl_generics ::juniper::macros::reflect::Field<
                        #scalar,
                        { ::juniper::macros::reflect::fnv1a128(#field_name) }
                    > for #ty#ty_generics #where_clause {
                        fn call(
                            &self,
                            info: &Self::TypeInfo,
                            args: &::juniper::Arguments<#scalar>,
                            executor: &::juniper::Executor<Self::Context, #scalar>,
                        ) -> ::juniper::ExecutionResult<#scalar> {
                            match self {
                                #(#ty::#implemented_for_idents(v) => {
                                    ::juniper::assert_field!(
                                        #ty#const_ty_generics,
                                        #const_implemented_for,
                                        #const_scalar,
                                        #field_name,
                                    );

                                    <_ as ::juniper::macros::reflect::Field::<
                                        #scalar,
                                        { ::juniper::macros::reflect::fnv1a128(#field_name) },
                                    >>::call(v, info, args, executor)
                                })*
                                #unreachable_arm
                            }
                        }
                    }
                }
            })
            .collect()
    }

    /// Returns generated code implementing [`AsyncField`] trait for each field
    /// of this [GraphQL interface][1].
    ///
    /// [`AsyncField`]: juniper::macros::reflect::AsyncField
    /// [1]: https://spec.graphql.org/June2018/#sec-Interfaces
    fn impl_async_field_tokens(&self) -> TokenStream {
        let ty = &self.enum_alias_ident;
        let scalar = &self.scalar;
        let const_scalar = self.scalar.default_ty();

        let generics = self.impl_generics(true);
        let (impl_generics, _, where_clause) = generics.split_for_impl();
        let (_, ty_generics, _) = self.generics.split_for_impl();

        let const_implemented_for = self
            .implemented_for
            .iter()
            .cloned()
            .map(|mut impl_for| {
                generics.replace_type_path_with_defaults(&mut impl_for);
                impl_for
            })
            .collect::<Vec<_>>();
        let implemented_for_idents = self
            .implemented_for
            .iter()
            .filter_map(|ty| ty.path.segments.last().map(|seg| &seg.ident))
            .collect::<Vec<_>>();

        self.fields
            .iter()
            .map(|field| {
                let field_name = &field.name;
                let mut return_ty = field.ty.clone();
                generics.replace_type_with_defaults(&mut return_ty);

                let const_ty_generics = self.const_trait_generics();

                let unreachable_arm = (self.implemented_for.is_empty()
                    || !self.generics.params.is_empty())
                .then(|| {
                    quote! { _ => unreachable!() }
                });

                quote_spanned! { field.ident.span() =>
                    #[allow(non_snake_case)]
                    #[automatically_derived]
                    impl#impl_generics ::juniper::macros::reflect::AsyncField<
                        #scalar,
                        { ::juniper::macros::reflect::fnv1a128(#field_name) }
                    > for #ty#ty_generics #where_clause {
                        fn call<'b>(
                            &'b self,
                            info: &'b Self::TypeInfo,
                            args: &'b ::juniper::Arguments<#scalar>,
                            executor: &'b ::juniper::Executor<Self::Context, #scalar>,
                        ) -> ::juniper::BoxFuture<'b, ::juniper::ExecutionResult<#scalar>> {
                            match self {
                                #(#ty::#implemented_for_idents(v) => {
                                    ::juniper::assert_field!(
                                        #ty#const_ty_generics,
                                        #const_implemented_for,
                                        #const_scalar,
                                        #field_name,
                                    );

                                    <_ as ::juniper::macros::reflect::AsyncField<
                                        #scalar,
                                        { ::juniper::macros::reflect::fnv1a128(#field_name) },
                                    >>::call(v, info, args, executor)
                                })*
                                #unreachable_arm
                            }
                        }
                    }
                }
            })
            .collect()
    }

    /// Returns generated code for the [`GraphQLValue::concrete_type_name`][0]
    /// method, which returns name of the underlying [`implementers`][1] GraphQL
    /// type contained in this enum.
    ///
    /// [0]: juniper::GraphQLValue::concrete_type_name
    /// [1]: Self::implementers
    #[must_use]
    fn method_concrete_type_name_tokens(&self) -> TokenStream {
        let scalar = &self.scalar;

        let match_arms = self
            .implemented_for
            .iter()
            .filter_map(|ty| ty.path.segments.last().map(|seg| (&seg.ident, ty)))
            .map(|(ident, ty)| {
                quote! {
                    Self::#ident(v) => <
                        #ty as ::juniper::GraphQLValue<#scalar>
                    >::concrete_type_name(v, context, info),
                }
            });

        let non_exhaustive_match_arm =
            (!self.generics.params.is_empty() || self.implemented_for.is_empty()).then(|| {
                quote! { _ => unreachable!(), }
            });

        quote! {
            match self {
                #( #match_arms )*
                #non_exhaustive_match_arm
            }
        }
    }

    /// Returns generated code for the
    /// [`GraphQLValueAsync::resolve_into_type_async`][0] method, which
    /// downcasts this enum into its underlying [`implementers`][1] type
    /// asynchronously.
    ///
    /// [0]: juniper::GraphQLValueAsync::resolve_into_type_async
    /// [1]: Self::implementers
    #[must_use]
    fn method_resolve_into_type_async_tokens(&self) -> TokenStream {
        let resolving_code = gen::async_resolving_code(None);

        let match_arms = self.implemented_for.iter().filter_map(|ty| {
            ty.path.segments.last().map(|ident| {
                quote! {
                    Self::#ident(v) => {
                        let fut = ::juniper::futures::future::ready(v);
                        #resolving_code
                    }
                }
            })
        });
        let non_exhaustive_match_arm =
            (!self.generics.params.is_empty() || self.implemented_for.is_empty()).then(|| {
                quote! { _ => unreachable!(), }
            });

        quote! {
            match self {
                #( #match_arms )*
                #non_exhaustive_match_arm
            }
        }
    }

    /// Returns generated code for the [`GraphQLValue::resolve_into_type`][0]
    /// method, which resolves this enum into its underlying
    /// [`implementers`][1] type synchronously.
    ///
    /// [0]: juniper::GraphQLValue::resolve_into_type
    /// [1]: Self::implementers
    #[must_use]
    fn method_resolve_into_type_tokens(&self) -> TokenStream {
        let resolving_code = gen::sync_resolving_code();

        let match_arms = self.implemented_for.iter().filter_map(|ty| {
            ty.path.segments.last().map(|ident| {
                quote! {
                    Self::#ident(res) => #resolving_code,
                }
            })
        });

        let non_exhaustive_match_arm =
            (!self.generics.params.is_empty() || self.implemented_for.is_empty()).then(|| {
                quote! { _ => unreachable!(), }
            });

        quote! {
            match self {
                #( #match_arms )*
                #non_exhaustive_match_arm
            }
        }
    }

    /// Returns trait generics replaced with the default values for usage in a
    /// `const` context.
    #[must_use]
    fn const_trait_generics(&self) -> syn::PathArguments {
        struct GenericsForConst(syn::AngleBracketedGenericArguments);

        impl Visit<'_> for GenericsForConst {
            fn visit_generic_param(&mut self, param: &syn::GenericParam) {
                let arg = match param {
                    syn::GenericParam::Lifetime(_) => parse_quote! { 'static },
                    syn::GenericParam::Type(ty) => {
                        if ty.default.is_none() {
                            parse_quote! { ::juniper::DefaultScalarValue }
                        } else {
                            return;
                        }
                    }
                    syn::GenericParam::Const(c) => {
                        if c.default.is_none() {
                            // This hack works because only `min_const_generics`
                            // are enabled for now.
                            // TODO: Replace this once full `const_generics` are
                            //       available.
                            //       Maybe with `<_ as Default>::default()`?
                            parse_quote!({ 0_u8 as _ })
                        } else {
                            return;
                        }
                    }
                };
                self.0.args.push(arg)
            }
        }

        let mut visitor = GenericsForConst(parse_quote!( <> ));
        visitor.visit_generics(&self.generics);
        syn::PathArguments::AngleBracketed(visitor.0)
    }

    /// Returns prepared [`syn::Generics`] for [`GraphQLType`] trait (and
    /// similar) implementation of this enum.
    ///
    /// If `for_async` is `true`, then additional predicates are added to suit
    /// the [`GraphQLAsyncValue`] trait (and similar) requirements.
    ///
    /// [`GraphQLAsyncValue`]: juniper::GraphQLAsyncValue
    /// [`GraphQLType`]: juniper::GraphQLType
    #[must_use]
    fn impl_generics(&self, for_async: bool) -> syn::Generics {
        let mut generics = self.generics.clone();

        let scalar = &self.scalar;
        if scalar.is_implicit_generic() {
            generics.params.push(parse_quote! { #scalar });
        }
        if scalar.is_generic() {
            generics
                .make_where_clause()
                .predicates
                .push(parse_quote! { #scalar: ::juniper::ScalarValue });
        }
        if let Some(bound) = scalar.bounds() {
            generics.make_where_clause().predicates.push(bound);
        }

        if for_async {
            let self_ty = if self.generics.lifetimes().next().is_some() {
                // Modify lifetime names to omit "lifetime name `'a` shadows a
                // lifetime name that is already in scope" error.
                let mut generics = self.generics.clone();
                for lt in generics.lifetimes_mut() {
                    let ident = lt.lifetime.ident.unraw();
                    lt.lifetime.ident = format_ident!("__fa__{}", ident);
                }

                let lifetimes = generics.lifetimes().map(|lt| &lt.lifetime);
                let ty = &self.enum_alias_ident;
                let (_, ty_generics, _) = generics.split_for_impl();

                quote! { for<#( #lifetimes ),*> #ty#ty_generics }
            } else {
                quote! { Self }
            };
            generics
                .make_where_clause()
                .predicates
                .push(parse_quote! { #self_ty: Sync });

            if scalar.is_generic() {
                generics
                    .make_where_clause()
                    .predicates
                    .push(parse_quote! { #scalar: Send + Sync });
            }
        }

        generics
    }

    /// Indicates whether this enum has non-exhaustive phantom variant to hold
    /// type parameters.
    #[must_use]
    fn has_phantom_variant(&self) -> bool {
        !self.generics.params.is_empty()
    }
}<|MERGE_RESOLUTION|>--- conflicted
+++ resolved
@@ -88,7 +88,6 @@
     /// [1]: https://spec.graphql.org/June2018/#sec-Interfaces
     /// [2]: https://spec.graphql.org/June2018/#sec-Objects
     implemented_for: HashSet<SpanContainer<syn::TypePath>>,
-<<<<<<< HEAD
 
     /// Explicitly specified [GraphQL interfaces][2] this [interface][1] type
     /// implements.
@@ -96,8 +95,6 @@
     /// [1]: https://spec.graphql.org/June2018/#sec-Objects
     /// [2]: https://spec.graphql.org/June2018/#sec-Interfaces
     implements: HashSet<SpanContainer<syn::TypePath>>,
-=======
->>>>>>> a89162c8
 
     /// Explicitly specified type of [`Context`] to use for resolving this
     /// [GraphQL interface][1] type with.
@@ -255,10 +252,7 @@
             context: try_merge_opt!(context: self, another),
             scalar: try_merge_opt!(scalar: self, another),
             implemented_for: try_merge_hashset!(implemented_for: self, another => span_joined),
-<<<<<<< HEAD
             implements: try_merge_hashset!(implements: self, another => span_joined),
-=======
->>>>>>> a89162c8
             r#enum: try_merge_opt!(r#enum: self, another),
             asyncness: try_merge_opt!(asyncness: self, another),
             rename_fields: try_merge_opt!(rename_fields: self, another),
@@ -347,12 +341,11 @@
     /// [1]: https://spec.graphql.org/June2018/#sec-Interfaces
     implemented_for: Vec<syn::TypePath>,
 
-<<<<<<< HEAD
     /// Specified [GraphQL interfaces][1] this [interface][1] type implements.
     ///
     /// [1]: https://spec.graphql.org/June2018/#sec-Interfaces
     implements: Vec<syn::TypePath>,
-=======
+
     /// Unlike `#[graphql_interface]` maro, `#[derive(GraphQLInterface)]` can't
     /// append `#[allow(dead_code)]` to the unused struct, representing
     /// [GraphQL interface][1]. We generate hacky `const` which doesn't actually
@@ -360,7 +353,6 @@
     ///
     /// [1]: https://spec.graphql.org/June2018/#sec-Interfaces
     suppress_dead_code: Option<(syn::Ident, syn::Fields)>,
->>>>>>> a89162c8
 }
 
 impl ToTokens for Definition {
@@ -510,12 +502,29 @@
         let (impl_generics, _, where_clause) = gens.split_for_impl();
         let (_, ty_generics, _) = self.generics.split_for_impl();
 
+        let suppress_dead_code = self.suppress_dead_code.as_ref().map(|(ident, fields)| {
+            let const_gens = self.const_trait_generics();
+            let fields = fields.iter().map(|f| &f.ident);
+
+            quote! {{
+                const SUPPRESS_DEAD_CODE: () = {
+                    let none = Option::<#ident#const_gens>::None;
+                    match none {
+                        Some(unreachable) => {
+                            #(let _ = unreachable.#fields;)*
+                        }
+                        None => {}
+                    }
+                };
+                let _ = SUPPRESS_DEAD_CODE;
+            }}
+        });
+
         let implemented_for = &self.implemented_for;
         let all_impled_for_unique = (implemented_for.len() > 1).then(|| {
             quote! { ::juniper::sa::assert_type_ne_all!(#( #implemented_for ),*); }
         });
 
-<<<<<<< HEAD
         let mark_object_or_interface = self.implemented_for.iter().map(|impl_for| {
             quote_spanned! { impl_for.span() =>
                 trait GraphQLObjectOrInterface<S: juniper::ScalarValue, T> {
@@ -552,24 +561,6 @@
 
                 <#impl_for as GraphQLObjectOrInterface<#scalar, _>>::mark();
             }
-=======
-        let suppress_dead_code = self.suppress_dead_code.as_ref().map(|(ident, fields)| {
-            let const_gens = self.const_trait_generics();
-            let fields = fields.iter().map(|f| &f.ident);
-
-            quote! {{
-                const SUPPRESS_DEAD_CODE: () = {
-                    let none = Option::<#ident#const_gens>::None;
-                    match none {
-                        Some(unreachable) => {
-                            #(let _ = unreachable.#fields;)*
-                        }
-                        None => {}
-                    }
-                };
-                let _ = SUPPRESS_DEAD_CODE;
-            }}
->>>>>>> a89162c8
         });
 
         quote! {
@@ -579,14 +570,9 @@
                 #where_clause
             {
                 fn mark() {
-<<<<<<< HEAD
+                    #suppress_dead_code
                     #all_impled_for_unique
                     #({ #mark_object_or_interface })*
-=======
-                    #suppress_dead_code
-                    #all_impled_for_unique
-                    #( <#implemented_for as ::juniper::marker::GraphQLObject<#scalar>>::mark(); )*
->>>>>>> a89162c8
                 }
             }
         }
@@ -613,15 +599,9 @@
             .iter()
             .map(|f| f.method_mark_tokens(false, scalar));
 
-<<<<<<< HEAD
-        let is_output = self.implemented_for.iter().map(|implementer| {
-            quote_spanned! { implementer.span() =>
-               <#implementer as ::juniper::marker::IsOutputType<#scalar>>::mark();
-=======
         let is_output = self.implemented_for.iter().map(|impler| {
             quote_spanned! { impler.span() =>
                <#impler as ::juniper::marker::IsOutputType<#scalar>>::mark();
->>>>>>> a89162c8
             }
         });
 
@@ -629,7 +609,6 @@
             generics.replace_type_path_with_defaults(&mut ty);
             ty
         });
-<<<<<<< HEAD
         let const_implements = self
             .implements
             .clone()
@@ -649,8 +628,6 @@
                 );
             }
         });
-=======
->>>>>>> a89162c8
 
         quote! {
             #[automatically_derived]
@@ -664,16 +641,12 @@
                     ::juniper::assert_interfaces_impls!(
                         #const_scalar,
                         #ty#ty_const_generics,
-<<<<<<< HEAD
-                        #(#const_impl_for),*
+                        #( #const_impl_for ),*
                     );
                     ::juniper::assert_implemented_for!(
                         #const_scalar,
                         #ty#ty_const_generics,
                         #(#const_implements),*
-=======
-                        #( #const_impl_for ),*
->>>>>>> a89162c8
                     );
                     #(#transitive_checks)*
                 }
@@ -704,7 +677,6 @@
         // Sorting is required to preserve/guarantee the order of implementers registered in schema.
         let mut implemented_for = self.implemented_for.clone();
         implemented_for.sort_unstable_by(|a, b| {
-<<<<<<< HEAD
             let (a, b) = (quote!(#a).to_string(), quote!(#b).to_string());
             a.cmp(&b)
         });
@@ -712,8 +684,6 @@
         // Sorting is required to preserve/guarantee the order of interfaces registered in schema.
         let mut implements: Vec<_> = self.implements.iter().collect();
         implements.sort_unstable_by(|a, b| {
-=======
->>>>>>> a89162c8
             let (a, b) = (quote!(#a).to_string(), quote!(#b).to_string());
             a.cmp(&b)
         });
@@ -915,10 +885,7 @@
     fn impl_reflection_traits_tokens(&self) -> TokenStream {
         let ty = &self.enum_alias_ident;
         let implemented_for = &self.implemented_for;
-<<<<<<< HEAD
         let implements = &self.implements;
-=======
->>>>>>> a89162c8
         let scalar = &self.scalar;
         let name = &self.name;
         let fields = self.fields.iter().map(|f| &f.name);
@@ -943,11 +910,7 @@
             {
                 const NAMES: ::juniper::macros::reflect::Types = &[
                     <Self as ::juniper::macros::reflect::BaseType<#scalar>>::NAME,
-<<<<<<< HEAD
-                    #(<#implemented_for as ::juniper::macros::reflect::BaseType<#scalar>>::NAME),*
-=======
                     #( <#implemented_for as ::juniper::macros::reflect::BaseType<#scalar>>::NAME ),*
->>>>>>> a89162c8
                 ];
             }
 
